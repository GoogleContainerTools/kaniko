/*
Copyright 2018 Google LLC

Licensed under the Apache License, Version 2.0 (the "License");
you may not use this file except in compliance with the License.
You may obtain a copy of the License at

    http://www.apache.org/licenses/LICENSE-2.0

Unless required by applicable law or agreed to in writing, software
distributed under the License is distributed on an "AS IS" BASIS,
WITHOUT WARRANTIES OR CONDITIONS OF ANY KIND, either express or implied.
See the License for the specific language governing permissions and
limitations under the License.
*/

package commands

import (
	"github.com/GoogleContainerTools/kaniko/pkg/dockerfile"
	"github.com/GoogleContainerTools/kaniko/pkg/util"
	"github.com/google/go-containerregistry/pkg/v1"
	"github.com/moby/buildkit/frontend/dockerfile/instructions"
	"github.com/sirupsen/logrus"
)

type UserCommand struct {
	BaseCommand
	cmd *instructions.UserCommand
}

func (r *UserCommand) ExecuteCommand(config *v1.Config, buildArgs *dockerfile.BuildArgs) error {
	logrus.Info("cmd: USER")
	replacementEnvs := buildArgs.ReplacementEnvs(config.Env)
	userStr, groupStr, err := util.ResolveUserAndGroup(r.cmd.User, replacementEnvs)

	if err != nil {
		return err
	}

<<<<<<< HEAD
	// Validate the user/group
	_, _, err = util.GetUserFromUsername(userStr, groupStr)
	if err != nil {
		return err
	}

=======
>>>>>>> e048b872
	if groupStr != "" {
		userStr = userStr + ":" + groupStr
	}

	config.User = userStr
	return nil
}

func (r *UserCommand) String() string {
	return r.cmd.String()
}<|MERGE_RESOLUTION|>--- conflicted
+++ resolved
@@ -37,16 +37,13 @@
 	if err != nil {
 		return err
 	}
-
-<<<<<<< HEAD
-	// Validate the user/group
+  
 	_, _, err = util.GetUserFromUsername(userStr, groupStr)
 	if err != nil {
 		return err
 	}
 
-=======
->>>>>>> e048b872
+
 	if groupStr != "" {
 		userStr = userStr + ":" + groupStr
 	}
