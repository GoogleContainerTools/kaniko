/*
Copyright 2018 Google LLC

Licensed under the Apache License, Version 2.0 (the "License");
you may not use this file except in compliance with the License.
You may obtain a copy of the License at

    http://www.apache.org/licenses/LICENSE-2.0

Unless required by applicable law or agreed to in writing, software
distributed under the License is distributed on an "AS IS" BASIS,
WITHOUT WARRANTIES OR CONDITIONS OF ANY KIND, either express or implied.
See the License for the specific language governing permissions and
limitations under the License.
*/

package commands

import (
	"github.com/containers/image/manifest"
	"github.com/docker/docker/builder/dockerfile/instructions"
	"github.com/pkg/errors"
)

type DockerCommand interface {
	// ExecuteCommand is responsible for:
	// 	1. Making required changes to the filesystem (ex. copying files for ADD/COPY or setting ENV variables)
	//  2. Updating metadata fields in the config
	// It should not change the config history.
	ExecuteCommand(*manifest.Schema2Config) error
	// The config history has a "created by" field, should return information about the command
	CreatedBy() string
	// A list of files to snapshot, empty for metadata commands or nil if we don't know
	FilesToSnapshot() []string
}

func GetCommand(cmd instructions.Command, buildcontext string) (DockerCommand, error) {
	switch c := cmd.(type) {
	case *instructions.RunCommand:
		return &RunCommand{cmd: c}, nil
	case *instructions.CopyCommand:
		return &CopyCommand{cmd: c, buildcontext: buildcontext}, nil
	case *instructions.ExposeCommand:
		return &ExposeCommand{cmd: c}, nil
	case *instructions.EnvCommand:
		return &EnvCommand{cmd: c}, nil
	case *instructions.WorkdirCommand:
		return &WorkdirCommand{cmd: c}, nil
	case *instructions.AddCommand:
		return &AddCommand{cmd: c, buildcontext: buildcontext}, nil
	case *instructions.CmdCommand:
		return &CmdCommand{cmd: c}, nil
	case *instructions.EntrypointCommand:
		return &EntrypointCommand{cmd: c}, nil
	case *instructions.LabelCommand:
		return &LabelCommand{cmd: c}, nil
	case *instructions.UserCommand:
		return &UserCommand{cmd: c}, nil
<<<<<<< HEAD
	case *instructions.OnbuildCommand:
		return &OnBuildCommand{cmd: c}, nil
=======
	case *instructions.VolumeCommand:
		return &VolumeCommand{cmd: c}, nil
>>>>>>> 620a9545
	}
	return nil, errors.Errorf("%s is not a supported command", cmd.Name())
}<|MERGE_RESOLUTION|>--- conflicted
+++ resolved
@@ -56,13 +56,10 @@
 		return &LabelCommand{cmd: c}, nil
 	case *instructions.UserCommand:
 		return &UserCommand{cmd: c}, nil
-<<<<<<< HEAD
 	case *instructions.OnbuildCommand:
 		return &OnBuildCommand{cmd: c}, nil
-=======
 	case *instructions.VolumeCommand:
 		return &VolumeCommand{cmd: c}, nil
->>>>>>> 620a9545
 	}
 	return nil, errors.Errorf("%s is not a supported command", cmd.Name())
 }