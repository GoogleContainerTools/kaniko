/*
Copyright 2018 Google LLC

Licensed under the Apache License, Version 2.0 (the "License");
you may not use this file except in compliance with the License.
You may obtain a copy of the License at

    http://www.apache.org/licenses/LICENSE-2.0

Unless required by applicable law or agreed to in writing, software
distributed under the License is distributed on an "AS IS" BASIS,
WITHOUT WARRANTIES OR CONDITIONS OF ANY KIND, either express or implied.
See the License for the specific language governing permissions and
limitations under the License.
*/

package commands

import (
	"os"
	"path/filepath"
	"strconv"
	"strings"

	"github.com/GoogleContainerTools/kaniko/pkg/constants"

	"github.com/GoogleContainerTools/kaniko/pkg/dockerfile"
	"github.com/GoogleContainerTools/kaniko/pkg/util"
	"github.com/google/go-containerregistry/pkg/v1"
	"github.com/moby/buildkit/frontend/dockerfile/instructions"
	"github.com/sirupsen/logrus"
)

type CopyCommand struct {
	cmd           *instructions.CopyCommand
	buildcontext  string
	snapshotFiles []string
}

func (c *CopyCommand) ExecuteCommand(config *v1.Config, buildArgs *dockerfile.BuildArgs) error {
	srcs := c.cmd.SourcesAndDest[:len(c.cmd.SourcesAndDest)-1]
	dest := c.cmd.SourcesAndDest[len(c.cmd.SourcesAndDest)-1]

	logrus.Infof("cmd: copy %s", srcs)
	logrus.Infof("dest: %s", dest)

	// Resolve from
	if c.cmd.From != "" {
		c.buildcontext = filepath.Join(constants.KanikoDir, c.cmd.From)
	}
	replacementEnvs := buildArgs.ReplacementEnvs(config.Env)
	// First, resolve any environment replacement
	resolvedEnvs, err := util.ResolveEnvironmentReplacementList(c.cmd.SourcesAndDest, replacementEnvs, true)
	if err != nil {
		return err
	}
	dest = resolvedEnvs[len(resolvedEnvs)-1]
	// Resolve wildcards and get a list of resolved sources
	srcs, err = util.ResolveSources(resolvedEnvs, c.buildcontext)
	if err != nil {
		return err
	}

	// Default to not setting uid or gid
	uid, gid := -1, -1
	if c.cmd.Chown != "" {
		// Resolve the chown string to a uid:gid format
		uidStr, gidStr, err := util.GetUidGidFromUserString(c.cmd.Chown, replacementEnvs)
		if err != nil {
			return err
		}

		// Determine uid if uidstr was set
		if uidStr != "" {
			uid64, err := strconv.ParseUint(uidStr, 10, 32)
			if err != nil {
				return err
			}
			uid = int(uid64)
		}

		// Determine gid if gidstr was set
		if gidStr != "" {
			gid64, err := strconv.ParseUint(gidStr, 10, 32)
			if err != nil {
				return err
			}
			gid = int(gid64)
		}
	}

	// For each source, iterate through and copy it over
	for _, src := range srcs {
		fullPath := filepath.Join(c.buildcontext, src)
		fi, err := os.Lstat(fullPath)
		if err != nil {
			return err
		}
		cwd := config.WorkingDir
		if cwd == "" {
			cwd = constants.RootDir
		}
		destPath, err := util.DestinationFilepath(src, dest, cwd)
		if err != nil {
			return err
		}
		if fi.IsDir() {
			if !filepath.IsAbs(dest) {
				// we need to add '/' to the end to indicate the destination is a directory
				dest = filepath.Join(cwd, dest) + "/"
			}
<<<<<<< HEAD
			if err := util.CopyDir(fullPath, dest, uid, gid); err != nil {
				return err
			}
			copiedFiles, err := util.Files(dest)
=======
			copiedFiles, err := util.CopyDir(fullPath, dest)
>>>>>>> 3654ea4a
			if err != nil {
				return err
			}
			c.snapshotFiles = append(c.snapshotFiles, copiedFiles...)
		} else if fi.Mode()&os.ModeSymlink != 0 {
			// If file is a symlink, we want to create the same relative symlink
			if err := util.CopySymlink(fullPath, destPath, uid, gid); err != nil {
				return err
			}
			c.snapshotFiles = append(c.snapshotFiles, destPath)
		} else {
			// ... Else, we want to copy over a file
			if err := util.CopyFile(fullPath, destPath, uid, gid); err != nil {
				return err
			}
			c.snapshotFiles = append(c.snapshotFiles, destPath)
		}
	}
	return nil
}

// FilesToSnapshot should return an empty array if still nil; no files were changed
func (c *CopyCommand) FilesToSnapshot() []string {
	return c.snapshotFiles
}

// CreatedBy returns some information about the command for the image config
func (c *CopyCommand) CreatedBy() string {
	return strings.Join(c.cmd.SourcesAndDest, " ")
}<|MERGE_RESOLUTION|>--- conflicted
+++ resolved
@@ -109,14 +109,7 @@
 				// we need to add '/' to the end to indicate the destination is a directory
 				dest = filepath.Join(cwd, dest) + "/"
 			}
-<<<<<<< HEAD
-			if err := util.CopyDir(fullPath, dest, uid, gid); err != nil {
-				return err
-			}
-			copiedFiles, err := util.Files(dest)
-=======
-			copiedFiles, err := util.CopyDir(fullPath, dest)
->>>>>>> 3654ea4a
+			copiedFiles, err := util.CopyDir(fullPath, dest, uid, gid)
 			if err != nil {
 				return err
 			}
