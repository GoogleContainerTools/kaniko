/*
Copyright 2018 Google LLC

Licensed under the Apache License, Version 2.0 (the "License");
you may not use this file except in compliance with the License.
You may obtain a copy of the License at

    http://www.apache.org/licenses/LICENSE-2.0

Unless required by applicable law or agreed to in writing, software
distributed under the License is distributed on an "AS IS" BASIS,
WITHOUT WARRANTIES OR CONDITIONS OF ANY KIND, either express or implied.
See the License for the specific language governing permissions and
limitations under the License.
*/

package commands

import (
	"os"
	"path/filepath"
	"strconv"

	"github.com/moby/buildkit/frontend/dockerfile/instructions"
	"github.com/sirupsen/logrus"

	"github.com/GoogleContainerTools/kaniko/pkg/constants"

	"github.com/GoogleContainerTools/kaniko/pkg/dockerfile"
	"github.com/GoogleContainerTools/kaniko/pkg/util"
	"github.com/google/go-containerregistry/pkg/v1"
)

type CopyCommand struct {
	BaseCommand
	cmd           *instructions.CopyCommand
	buildcontext  string
	snapshotFiles []string
}

func (c *CopyCommand) ExecuteCommand(config *v1.Config, buildArgs *dockerfile.BuildArgs) error {
	// Resolve from
	if c.cmd.From != "" {
		c.buildcontext = filepath.Join(constants.KanikoDir, c.cmd.From)
	}

	replacementEnvs := buildArgs.ReplacementEnvs(config.Env)

	srcs, dest, err := resolveEnvAndWildcards(c.cmd.SourcesAndDest, c.buildcontext, replacementEnvs)
	if err != nil {
		return err
	}

	// Default to not setting uid or gid
	uid, gid := -1, -1
	if c.cmd.Chown != "" {
		// Resolve the chown string to a uid:gid format
		uidStr, gidStr, err := util.GetUIDGidFromUserString(c.cmd.Chown, replacementEnvs)
		if err != nil {
			return err
		}

		// Determine uid if uidstr was set
		if uidStr != "" {
			uid64, err := strconv.ParseUint(uidStr, 10, 32)
			if err != nil {
				return err
			}
			uid = int(uid64)
		}

		// Determine gid if gidstr was set
		if gidStr != "" {
			gid64, err := strconv.ParseUint(gidStr, 10, 32)
			if err != nil {
				return err
			}
			gid = int(gid64)
		}
	}

	// For each source, iterate through and copy it over
	for _, src := range srcs {
		fullPath := filepath.Join(c.buildcontext, src)
		fi, err := os.Lstat(fullPath)
		if err != nil {
			return err
		}
		cwd := config.WorkingDir
		if cwd == "" {
			cwd = constants.RootDir
		}
		destPath, err := util.DestinationFilepath(src, dest, cwd)
		if err != nil {
			return err
		}
		if fi.IsDir() {
			if !filepath.IsAbs(dest) {
				// we need to add '/' to the end to indicate the destination is a directory
				dest = filepath.Join(cwd, dest) + "/"
			}
<<<<<<< HEAD
			copiedFiles, err := util.CopyDir(fullPath, dest, uid, gid)
=======
			copiedFiles, err := util.CopyDir(fullPath, dest, c.buildcontext)
>>>>>>> ec1f78a5
			if err != nil {
				return err
			}
			c.snapshotFiles = append(c.snapshotFiles, copiedFiles...)
		} else if fi.Mode()&os.ModeSymlink != 0 {
			// If file is a symlink, we want to create the same relative symlink
<<<<<<< HEAD
			if err := util.CopySymlink(fullPath, destPath, uid, gid); err != nil {
=======
			exclude, err := util.CopySymlink(fullPath, destPath, c.buildcontext)
			if err != nil {
>>>>>>> ec1f78a5
				return err
			}
			if exclude {
				continue
			}
			c.snapshotFiles = append(c.snapshotFiles, destPath)
		} else {
			// ... Else, we want to copy over a file
<<<<<<< HEAD
			if err := util.CopyFile(fullPath, destPath, uid, gid); err != nil {
=======
			exclude, err := util.CopyFile(fullPath, destPath, c.buildcontext)
			if err != nil {
>>>>>>> ec1f78a5
				return err
			}
			if exclude {
				continue
			}
			c.snapshotFiles = append(c.snapshotFiles, destPath)
		}
	}
	return nil
}

func resolveEnvAndWildcards(sd instructions.SourcesAndDest, buildcontext string, envs []string) ([]string, string, error) {
	// First, resolve any environment replacement
	resolvedEnvs, err := util.ResolveEnvironmentReplacementList(sd, envs, true)
	if err != nil {
		return nil, "", err
	}
	dest := resolvedEnvs[len(resolvedEnvs)-1]
	// Resolve wildcards and get a list of resolved sources
	srcs, err := util.ResolveSources(resolvedEnvs, buildcontext)
	return srcs, dest, err
}

// FilesToSnapshot should return an empty array if still nil; no files were changed
func (c *CopyCommand) FilesToSnapshot() []string {
	return c.snapshotFiles
}

// String returns some information about the command for the image config
func (c *CopyCommand) String() string {
	return c.cmd.String()
}

func (c *CopyCommand) FilesUsedFromContext(config *v1.Config, buildArgs *dockerfile.BuildArgs) ([]string, error) {
	// We don't use the context if we're performing a copy --from.
	if c.cmd.From != "" {
		return nil, nil
	}

	replacementEnvs := buildArgs.ReplacementEnvs(config.Env)
	srcs, _, err := resolveEnvAndWildcards(c.cmd.SourcesAndDest, c.buildcontext, replacementEnvs)
	if err != nil {
		return nil, err
	}

	files := []string{}
	for _, src := range srcs {
		fullPath := filepath.Join(c.buildcontext, src)
		files = append(files, fullPath)
	}
	logrus.Infof("Using files from context: %v", files)
	return files, nil
}

func (c *CopyCommand) MetadataOnly() bool {
	return false
}<|MERGE_RESOLUTION|>--- conflicted
+++ resolved
@@ -99,23 +99,15 @@
 				// we need to add '/' to the end to indicate the destination is a directory
 				dest = filepath.Join(cwd, dest) + "/"
 			}
-<<<<<<< HEAD
-			copiedFiles, err := util.CopyDir(fullPath, dest, uid, gid)
-=======
-			copiedFiles, err := util.CopyDir(fullPath, dest, c.buildcontext)
->>>>>>> ec1f78a5
+			copiedFiles, err := util.CopyDir(fullPath, dest, c.buildcontext, uid, gid)
 			if err != nil {
 				return err
 			}
 			c.snapshotFiles = append(c.snapshotFiles, copiedFiles...)
 		} else if fi.Mode()&os.ModeSymlink != 0 {
 			// If file is a symlink, we want to create the same relative symlink
-<<<<<<< HEAD
-			if err := util.CopySymlink(fullPath, destPath, uid, gid); err != nil {
-=======
 			exclude, err := util.CopySymlink(fullPath, destPath, c.buildcontext)
 			if err != nil {
->>>>>>> ec1f78a5
 				return err
 			}
 			if exclude {
@@ -124,12 +116,8 @@
 			c.snapshotFiles = append(c.snapshotFiles, destPath)
 		} else {
 			// ... Else, we want to copy over a file
-<<<<<<< HEAD
-			if err := util.CopyFile(fullPath, destPath, uid, gid); err != nil {
-=======
-			exclude, err := util.CopyFile(fullPath, destPath, c.buildcontext)
+			exclude, err := util.CopyFile(fullPath, destPath, c.buildcontext, uid, gid)
 			if err != nil {
->>>>>>> ec1f78a5
 				return err
 			}
 			if exclude {
