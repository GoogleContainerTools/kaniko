/*
Copyright 2018 Google LLC

Licensed under the Apache License, Version 2.0 (the "License");
you may not use this file except in compliance with the License.
You may obtain a copy of the License at

    http://www.apache.org/licenses/LICENSE-2.0

Unless required by applicable law or agreed to in writing, software
distributed under the License is distributed on an "AS IS" BASIS,
WITHOUT WARRANTIES OR CONDITIONS OF ANY KIND, either express or implied.
See the License for the specific language governing permissions and
limitations under the License.
*/

package commands

import (
	"os"
	"path/filepath"
<<<<<<< HEAD
	"strconv"
	"strings"
=======
>>>>>>> 4dc34343

	"github.com/GoogleContainerTools/kaniko/pkg/constants"

	"github.com/GoogleContainerTools/kaniko/pkg/dockerfile"
	"github.com/GoogleContainerTools/kaniko/pkg/util"
	"github.com/google/go-containerregistry/pkg/v1"
	"github.com/moby/buildkit/frontend/dockerfile/instructions"
)

type CopyCommand struct {
	cmd           *instructions.CopyCommand
	buildcontext  string
	snapshotFiles []string
}

func (c *CopyCommand) ExecuteCommand(config *v1.Config, buildArgs *dockerfile.BuildArgs) error {
	// Resolve from
	if c.cmd.From != "" {
		c.buildcontext = filepath.Join(constants.KanikoDir, c.cmd.From)
	}
	replacementEnvs := buildArgs.ReplacementEnvs(config.Env)
	// First, resolve any environment replacement
	resolvedEnvs, err := util.ResolveEnvironmentReplacementList(c.cmd.SourcesAndDest, replacementEnvs, true)
	if err != nil {
		return err
	}
	dest := resolvedEnvs[len(resolvedEnvs)-1]
	// Resolve wildcards and get a list of resolved sources
	srcs, err := util.ResolveSources(resolvedEnvs, c.buildcontext)
	if err != nil {
		return err
	}

	// Default to not setting uid or gid
	uid, gid := -1, -1
	if c.cmd.Chown != "" {
		// Resolve the chown string to a uid:gid format
		uidStr, gidStr, err := util.GetUidGidFromUserString(c.cmd.Chown, replacementEnvs)
		if err != nil {
			return err
		}

		// Determine uid if uidstr was set
		if uidStr != "" {
			uid64, err := strconv.ParseUint(uidStr, 10, 32)
			if err != nil {
				return err
			}
			uid = int(uid64)
		}

		// Determine gid if gidstr was set
		if gidStr != "" {
			gid64, err := strconv.ParseUint(gidStr, 10, 32)
			if err != nil {
				return err
			}
			gid = int(gid64)
		}
	}

	// For each source, iterate through and copy it over
	for _, src := range srcs {
		fullPath := filepath.Join(c.buildcontext, src)
		fi, err := os.Lstat(fullPath)
		if err != nil {
			return err
		}
		cwd := config.WorkingDir
		if cwd == "" {
			cwd = constants.RootDir
		}
		destPath, err := util.DestinationFilepath(src, dest, cwd)
		if err != nil {
			return err
		}
		if fi.IsDir() {
			if !filepath.IsAbs(dest) {
				// we need to add '/' to the end to indicate the destination is a directory
				dest = filepath.Join(cwd, dest) + "/"
			}
			copiedFiles, err := util.CopyDir(fullPath, dest, uid, gid)
			if err != nil {
				return err
			}
			c.snapshotFiles = append(c.snapshotFiles, copiedFiles...)
		} else if fi.Mode()&os.ModeSymlink != 0 {
			// If file is a symlink, we want to create the same relative symlink
			if err := util.CopySymlink(fullPath, destPath, uid, gid); err != nil {
				return err
			}
			c.snapshotFiles = append(c.snapshotFiles, destPath)
		} else {
			// ... Else, we want to copy over a file
			if err := util.CopyFile(fullPath, destPath, uid, gid); err != nil {
				return err
			}
			c.snapshotFiles = append(c.snapshotFiles, destPath)
		}
	}
	return nil
}

// FilesToSnapshot should return an empty array if still nil; no files were changed
func (c *CopyCommand) FilesToSnapshot() []string {
	return c.snapshotFiles
}

// String returns some information about the command for the image config
func (c *CopyCommand) String() string {
	return c.cmd.String()
}

// CacheCommand returns true since this command should be cached
func (c *CopyCommand) CacheCommand() bool {
	return false
}<|MERGE_RESOLUTION|>--- conflicted
+++ resolved
@@ -19,11 +19,8 @@
 import (
 	"os"
 	"path/filepath"
-<<<<<<< HEAD
 	"strconv"
 	"strings"
-=======
->>>>>>> 4dc34343
 
 	"github.com/GoogleContainerTools/kaniko/pkg/constants"
 
