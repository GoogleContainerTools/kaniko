--- conflicted
+++ resolved
@@ -54,16 +54,201 @@
 
 	stages, metaArgs, err := Parse(d)
 	if err != nil {
-<<<<<<< HEAD
 		return nil, nil, errors.Wrap(err, "parsing dockerfile")
-=======
-		return nil, errors.Wrap(err, "parsing dockerfile")
-	}
+	}
+
+	return stages, metaArgs, nil
+}
+
+// baseImageIndex returns the index of the stage the current stage is built off
+// returns -1 if the current stage isn't built off a previous stage
+func baseImageIndex(currentStage int, stages []instructions.Stage) int {
+	currentStageBaseName := strings.ToLower(stages[currentStage].BaseName)
+
+	for i, stage := range stages {
+		if i > currentStage {
+			break
+		}
+		if stage.Name == currentStageBaseName {
+			return i
+		}
+	}
+
+	return -1
+}
+
+// Parse parses the contents of a Dockerfile and returns a list of commands
+func Parse(b []byte) ([]instructions.Stage, []instructions.ArgCommand, error) {
+	p, err := parser.Parse(bytes.NewReader(b))
+	if err != nil {
+		return nil, nil, err
+	}
+	stages, metaArgs, err := instructions.Parse(p.AST)
+	if err != nil {
+		return nil, nil, err
+	}
+
+	metaArgs, err = stripEnclosingQuotes(metaArgs)
+	if err != nil {
+		return nil, nil, err
+	}
+
+	return stages, metaArgs, nil
+}
+
+// stripEnclosingQuotes removes quotes enclosing the value of each instructions.ArgCommand in a slice
+// if the quotes are escaped it leaves them
+func stripEnclosingQuotes(metaArgs []instructions.ArgCommand) ([]instructions.ArgCommand, error) {
+	for i := range metaArgs {
+		arg := metaArgs[i]
+		v := arg.Value
+		if v != nil {
+			val, err := extractValFromQuotes(*v)
+			if err != nil {
+				return nil, err
+			}
+
+			arg.Value = &val
+			metaArgs[i] = arg
+		}
+	}
+	return metaArgs, nil
+}
+
+func extractValFromQuotes(val string) (string, error) {
+	backSlash := byte('\\')
+	if len(val) < 2 {
+		return val, nil
+	}
+
+	var leader string
+	var tail string
+
+	switch char := val[0]; char {
+	case '\'', '"':
+		leader = string([]byte{char})
+	case backSlash:
+		switch char := val[1]; char {
+		case '\'', '"':
+			leader = string([]byte{backSlash, char})
+		}
+	}
+
+	// If the length of leader is greater than one then it must be an escaped
+	// character.
+	if len(leader) < 2 {
+		switch char := val[len(val)-1]; char {
+		case '\'', '"':
+			tail = string([]byte{char})
+		}
+	} else {
+		switch char := val[len(val)-2:]; char {
+		case `\'`, `\"`:
+			tail = char
+		}
+	}
+
+	if leader != tail {
+		logrus.Infof("leader %s tail %s", leader, tail)
+		return "", errors.New("quotes wrapping arg values must be matched")
+	}
+
+	if leader == "" {
+		return val, nil
+	}
+
+	if len(leader) == 2 {
+		return val, nil
+	}
+
+	return val[1 : len(val)-1], nil
+}
+
+// targetStage returns the index of the target stage kaniko is trying to build
+func targetStage(stages []instructions.Stage, target string) (int, error) {
+	if target == "" {
+		return len(stages) - 1, nil
+	}
+	for i, stage := range stages {
+		if stage.Name == target {
+			return i, nil
+		}
+	}
+	return -1, fmt.Errorf("%s is not a valid target build stage", target)
+}
+
+// ParseCommands parses an array of commands into an array of instructions.Command; used for onbuild
+func ParseCommands(cmdArray []string) ([]instructions.Command, error) {
+	var cmds []instructions.Command
+	cmdString := strings.Join(cmdArray, "\n")
+	ast, err := parser.Parse(strings.NewReader(cmdString))
+	if err != nil {
+		return nil, err
+	}
+	for _, child := range ast.AST.Children {
+		cmd, err := instructions.ParseCommand(child)
+		if err != nil {
+			return nil, err
+		}
+		cmds = append(cmds, cmd)
+	}
+	return cmds, nil
+}
+
+// SaveStage returns true if the current stage will be needed later in the Dockerfile
+func saveStage(index int, stages []instructions.Stage) bool {
+	currentStageName := stages[index].Name
+
+	for stageIndex, stage := range stages {
+		if stageIndex <= index {
+			continue
+		}
+
+		if strings.ToLower(stage.BaseName) == currentStageName {
+			if stage.BaseName != "" {
+				return true
+			}
+		}
+	}
+
+	return false
+}
+
+// ResolveCrossStageCommands resolves any calls to previous stages with names to indices
+// Ex. --from=secondStage should be --from=1 for easier processing later on
+// As third party library lowers stage name in FROM instruction, this function resolves stage case insensitively.
+func ResolveCrossStageCommands(cmds []instructions.Command, stageNameToIdx map[string]string) {
+	for _, cmd := range cmds {
+		switch c := cmd.(type) {
+		case *instructions.CopyCommand:
+			if c.From != "" {
+				if val, ok := stageNameToIdx[strings.ToLower(c.From)]; ok {
+					c.From = val
+				}
+			}
+		}
+	}
+}
+
+// resolveStagesArgs resolves all the args from list of stages
+func resolveStagesArgs(stages []instructions.Stage, args []string) error {
+	for i, s := range stages {
+		resolvedBaseName, err := util.ResolveEnvironmentReplacement(s.BaseName, args, false)
+		if err != nil {
+			return errors.Wrap(err, fmt.Sprintf("resolving base name %s", s.BaseName))
+		}
+		if s.BaseName != resolvedBaseName {
+			stages[i].BaseName = resolvedBaseName
+		}
+	}
+	return nil
+}
+
+func MakeKanikoStages(opts *config.KanikoOptions, stages []instructions.Stage, metaArgs []instructions.ArgCommand) ([]config.KanikoStage, error) {
 	targetStage, err := targetStage(stages, opts.Target)
 	if err != nil {
-		return nil, err
-	}
-	resolveStages(stages)
+		return nil, errors.Wrap(err, "Error finding target stage")
+	}
 	args := unifyArgs(metaArgs, opts.BuildArgs)
 	if err := resolveStagesArgs(stages, args); err != nil {
 		return nil, errors.Wrap(err, "resolving args")
@@ -86,10 +271,23 @@
 		if index == targetStage {
 			break
 		}
->>>>>>> 2270ac03
-	}
-
-	return stages, metaArgs, nil
+	}
+	return kanikoStages, nil
+}
+
+func GetOnBuildInstructions(config *v1.Config, stageNameToIdx map[string]string) ([]instructions.Command, error) {
+	if config.OnBuild == nil || len(config.OnBuild) == 0 {
+		return nil, nil
+	}
+
+	cmds, err := ParseCommands(config.OnBuild)
+	if err != nil {
+		return nil, err
+	}
+
+	// Iterate over commands and replace references to other stages with their index
+	ResolveCrossStageCommands(cmds, stageNameToIdx)
+	return cmds, nil
 }
 
 // unifyArgs returns the unified args between metaArgs and --build-arg
@@ -113,299 +311,4 @@
 		args = append(args, fmt.Sprintf("%s=%s", k, v))
 	}
 	return args
-}
-
-// baseImageIndex returns the index of the stage the current stage is built off
-// returns -1 if the current stage isn't built off a previous stage
-func baseImageIndex(currentStage int, stages []instructions.Stage) int {
-	currentStageBaseName := strings.ToLower(stages[currentStage].BaseName)
-
-	for i, stage := range stages {
-		if i > currentStage {
-			break
-		}
-		if stage.Name == currentStageBaseName {
-			return i
-		}
-	}
-
-	return -1
-}
-
-// Parse parses the contents of a Dockerfile and returns a list of commands
-func Parse(b []byte) ([]instructions.Stage, []instructions.ArgCommand, error) {
-	p, err := parser.Parse(bytes.NewReader(b))
-	if err != nil {
-		return nil, nil, err
-	}
-	stages, metaArgs, err := instructions.Parse(p.AST)
-	if err != nil {
-		return nil, nil, err
-	}
-
-	metaArgs, err = stripEnclosingQuotes(metaArgs)
-	if err != nil {
-		return nil, nil, err
-	}
-
-	return stages, metaArgs, nil
-}
-
-// stripEnclosingQuotes removes quotes enclosing the value of each instructions.ArgCommand in a slice
-// if the quotes are escaped it leaves them
-func stripEnclosingQuotes(metaArgs []instructions.ArgCommand) ([]instructions.ArgCommand, error) {
-	for i := range metaArgs {
-		arg := metaArgs[i]
-		v := arg.Value
-		if v != nil {
-			val, err := extractValFromQuotes(*v)
-			if err != nil {
-				return nil, err
-			}
-
-			arg.Value = &val
-			metaArgs[i] = arg
-		}
-	}
-	return metaArgs, nil
-}
-
-func extractValFromQuotes(val string) (string, error) {
-	backSlash := byte('\\')
-	if len(val) < 2 {
-		return val, nil
-	}
-
-	var leader string
-	var tail string
-
-	switch char := val[0]; char {
-	case '\'', '"':
-		leader = string([]byte{char})
-	case backSlash:
-		switch char := val[1]; char {
-		case '\'', '"':
-			leader = string([]byte{backSlash, char})
-		}
-	}
-
-	// If the length of leader is greater than one then it must be an escaped
-	// character.
-	if len(leader) < 2 {
-		switch char := val[len(val)-1]; char {
-		case '\'', '"':
-			tail = string([]byte{char})
-		}
-	} else {
-		switch char := val[len(val)-2:]; char {
-		case `\'`, `\"`:
-			tail = char
-		}
-	}
-
-	if leader != tail {
-		logrus.Infof("leader %s tail %s", leader, tail)
-		return "", errors.New("quotes wrapping arg values must be matched")
-	}
-
-	if leader == "" {
-		return val, nil
-	}
-
-	if len(leader) == 2 {
-		return val, nil
-	}
-
-	return val[1 : len(val)-1], nil
-}
-
-// targetStage returns the index of the target stage kaniko is trying to build
-func targetStage(stages []instructions.Stage, target string) (int, error) {
-	if target == "" {
-		return len(stages) - 1, nil
-	}
-	for i, stage := range stages {
-		if stage.Name == target {
-			return i, nil
-		}
-	}
-	return -1, fmt.Errorf("%s is not a valid target build stage", target)
-}
-
-<<<<<<< HEAD
-=======
-// resolveStages resolves any calls to previous stages with names to indices
-// Ex. --from=second_stage should be --from=1 for easier processing later on
-// As third party library lowers stage name in FROM instruction, this function resolves stage case insensitively.
-func resolveStages(stages []instructions.Stage) {
-	nameToIndex := make(map[string]string)
-	for i, stage := range stages {
-		index := strconv.Itoa(i)
-		if stage.Name != index {
-			nameToIndex[stage.Name] = index
-		}
-		for _, cmd := range stage.Commands {
-			switch c := cmd.(type) {
-			case *instructions.CopyCommand:
-				if c.From != "" {
-					if val, ok := nameToIndex[strings.ToLower(c.From)]; ok {
-						c.From = val
-					}
-
-				}
-			}
-		}
-	}
-}
-
-// resolveStagesArgs resolves all the args from list of stages
-func resolveStagesArgs(stages []instructions.Stage, args []string) error {
-	for i, s := range stages {
-		resolvedBaseName, err := util.ResolveEnvironmentReplacement(s.BaseName, args, false)
-		if err != nil {
-			return errors.Wrap(err, fmt.Sprintf("resolving base name %s", s.BaseName))
-		}
-		if s.BaseName != resolvedBaseName {
-			stages[i].BaseName = resolvedBaseName
-		}
-	}
-	return nil
-}
-
->>>>>>> 2270ac03
-// ParseCommands parses an array of commands into an array of instructions.Command; used for onbuild
-func ParseCommands(cmdArray []string) ([]instructions.Command, error) {
-	var cmds []instructions.Command
-	cmdString := strings.Join(cmdArray, "\n")
-	ast, err := parser.Parse(strings.NewReader(cmdString))
-	if err != nil {
-		return nil, err
-	}
-	for _, child := range ast.AST.Children {
-		cmd, err := instructions.ParseCommand(child)
-		if err != nil {
-			return nil, err
-		}
-		cmds = append(cmds, cmd)
-	}
-	return cmds, nil
-}
-
-// SaveStage returns true if the current stage will be needed later in the Dockerfile
-func saveStage(index int, stages []instructions.Stage) bool {
-	currentStageName := stages[index].Name
-
-	for stageIndex, stage := range stages {
-		if stageIndex <= index {
-			continue
-		}
-
-		if strings.ToLower(stage.BaseName) == currentStageName {
-			if stage.BaseName != "" {
-				return true
-			}
-		}
-	}
-
-	return false
-}
-
-// ResolveCrossStageCommands resolves any calls to previous stages with names to indices
-// Ex. --from=secondStage should be --from=1 for easier processing later on
-// As third party library lowers stage name in FROM instruction, this function resolves stage case insensitively.
-func ResolveCrossStageCommands(cmds []instructions.Command, stageNameToIdx map[string]string) {
-	for _, cmd := range cmds {
-		switch c := cmd.(type) {
-		case *instructions.CopyCommand:
-			if c.From != "" {
-				if val, ok := stageNameToIdx[strings.ToLower(c.From)]; ok {
-					c.From = val
-				}
-			}
-		}
-	}
-}
-
-// resolveStagesArgs resolves all the args from list of stages
-func resolveStagesArgs(stages []instructions.Stage, args []string) error {
-	for i, s := range stages {
-		resolvedBaseName, err := util.ResolveEnvironmentReplacement(s.BaseName, args, false)
-		if err != nil {
-			return errors.Wrap(err, fmt.Sprintf("resolving base name %s", s.BaseName))
-		}
-		if s.BaseName != resolvedBaseName {
-			stages[i].BaseName = resolvedBaseName
-		}
-	}
-	return nil
-}
-
-func MakeKanikoStages(opts *config.KanikoOptions, stages []instructions.Stage, metaArgs []instructions.ArgCommand) ([]config.KanikoStage, error) {
-	targetStage, err := targetStage(stages, opts.Target)
-	if err != nil {
-		return nil, errors.Wrap(err, "Error finding target stage")
-	}
-	args := unifyArgs(metaArgs, opts.BuildArgs)
-	if err := resolveStagesArgs(stages, args); err != nil {
-		return nil, errors.Wrap(err, "resolving args")
-	}
-	var kanikoStages []config.KanikoStage
-	for index, stage := range stages {
-		if len(stage.Name) > 0 {
-			logrus.Infof("Resolved base name %s to %s", stage.BaseName, stage.Name)
-		}
-		baseImageIndex := baseImageIndex(index, stages)
-
-		kanikoStages = append(kanikoStages, config.KanikoStage{
-			Stage:                  stage,
-			BaseImageIndex:         baseImageIndex,
-			BaseImageStoredLocally: (baseImageIndex != -1),
-			SaveStage:              saveStage(index, stages),
-			Final:                  index == targetStage,
-			MetaArgs:               metaArgs,
-			Index:                  index,
-		})
-		if index == targetStage {
-			break
-		}
-	}
-	return kanikoStages, nil
-}
-
-func GetOnBuildInstructions(config *v1.Config, stageNameToIdx map[string]string) ([]instructions.Command, error) {
-	if config.OnBuild == nil || len(config.OnBuild) == 0 {
-		return nil, nil
-	}
-
-	cmds, err := ParseCommands(config.OnBuild)
-	if err != nil {
-		return nil, err
-	}
-
-	// Iterate over commands and replace references to other stages with their index
-	ResolveCrossStageCommands(cmds, stageNameToIdx)
-	return cmds, nil
-}
-
-// unifyArgs returns the unified args between metaArgs and --build-arg
-// by default --build-arg overrides metaArgs except when --build-arg is empty
-func unifyArgs(metaArgs []instructions.ArgCommand, buildArgs []string) []string {
-	argsMap := make(map[string]string)
-	for _, a := range metaArgs {
-		if a.Value != nil {
-			argsMap[a.Key] = *a.Value
-		}
-	}
-	splitter := "="
-	for _, a := range buildArgs {
-		s := strings.Split(a, splitter)
-		if len(s) > 1 && s[1] != "" {
-			argsMap[s[0]] = s[1]
-		}
-	}
-	var args []string
-	for k, v := range argsMap {
-		args = append(args, fmt.Sprintf("%s=%s", k, v))
-	}
-	return args
 }