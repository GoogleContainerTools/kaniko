--- conflicted
+++ resolved
@@ -117,13 +117,9 @@
 			continue
 		}
 		if stage.BaseName == stages[index].Name {
-<<<<<<< HEAD
-			return true
-=======
 			if stage.BaseName != "" {
 				return true
 			}
->>>>>>> 36039005
 		}
 		for _, cmd := range stage.Commands {
 			switch c := cmd.(type) {
