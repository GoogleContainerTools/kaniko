--- conflicted
+++ resolved
@@ -183,25 +183,17 @@
 		}
 		if maybeAdd {
 			logrus.Debugf("Adding %s to layer, because it was changed.", path)
-<<<<<<< HEAD
 			addedPaths = append(addedPaths, path)
-			filesAdded = true
-=======
->>>>>>> fc43e218
 			if err := t.AddFileToTar(path); err != nil {
 				return "", err
 			}
 		}
 	}
 
-<<<<<<< HEAD
-	if filesAdded && len(addedPaths) == 1 && addedPaths[0] == "/" {
+	if len(addedPaths) == 1 && addedPaths[0] == "/" {
 		logrus.Infof("Only added /, not taking snapshot.")
-		return false, nil
+		return "", nil
 	}
 
-	return filesAdded, nil
-=======
 	return f.Name(), nil
->>>>>>> fc43e218
 }