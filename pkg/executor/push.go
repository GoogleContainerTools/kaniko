--- conflicted
+++ resolved
@@ -110,21 +110,12 @@
 	var digestByteArray []byte
 	var builder strings.Builder
 
-<<<<<<< HEAD
         parent_dir := filepath.Dir(opts.DigestFile) 
         if _, err := os.Stat(parent_dir); os.IsNotExist(err) {
                os.MkdirAll(parent_dir, 0700)
                logrus.Tracef("Created directory %v", parent_dir)
         }
 
-=======
-	dir := strings.Split(opts.DigestFile, "/")
-	parentDir := strings.Join(dir[:len(dir)-1], "/")
-	if _, err := os.Stat(parentDir); os.IsNotExist(err) {
-		os.MkdirAll(parentDir, 0700)
-		logrus.Infof("Created directory %v", parentDir)
-	}
->>>>>>> d9d96656
 	if opts.DigestFile != "" || opts.ImageNameDigestFile != "" {
 		var err error
 		digestByteArray, err = getDigest(image)
