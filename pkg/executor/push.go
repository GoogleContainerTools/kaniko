/*
Copyright 2018 Google LLC

Licensed under the Apache License, Version 2.0 (the "License");
you may not use this file except in compliance with the License.
You may obtain a copy of the License at

    http://www.apache.org/licenses/LICENSE-2.0

Unless required by applicable law or agreed to in writing, software
distributed under the License is distributed on an "AS IS" BASIS,
WITHOUT WARRANTIES OR CONDITIONS OF ANY KIND, either express or implied.
See the License for the specific language governing permissions and
limitations under the License.
*/

package executor

import (
	"crypto/tls"
	"encoding/json"
	"fmt"
	"io/ioutil"
	"net/http"
	"os"
<<<<<<< HEAD
	"path/filepath"
=======
	"strings"
>>>>>>> 9eb4a1c1
	"time"

	"github.com/GoogleContainerTools/kaniko/pkg/cache"
	"github.com/GoogleContainerTools/kaniko/pkg/config"
	"github.com/GoogleContainerTools/kaniko/pkg/constants"
	"github.com/GoogleContainerTools/kaniko/pkg/creds"
	"github.com/GoogleContainerTools/kaniko/pkg/timing"
	"github.com/GoogleContainerTools/kaniko/pkg/version"
	"github.com/google/go-containerregistry/pkg/name"
	v1 "github.com/google/go-containerregistry/pkg/v1"
	"github.com/google/go-containerregistry/pkg/v1/empty"
	"github.com/google/go-containerregistry/pkg/v1/layout"
	"github.com/google/go-containerregistry/pkg/v1/mutate"
	"github.com/google/go-containerregistry/pkg/v1/remote"
	"github.com/google/go-containerregistry/pkg/v1/tarball"
	"github.com/pkg/errors"
	"github.com/sirupsen/logrus"
	"github.com/spf13/afero"
)

type withUserAgent struct {
	t http.RoundTripper
}

const (
	UpstreamClientUaKey = "UPSTREAM_CLIENT_TYPE"
)

func (w *withUserAgent) RoundTrip(r *http.Request) (*http.Response, error) {
	ua := []string{fmt.Sprintf("kaniko/%s", version.Version())}
	if upstream := os.Getenv(UpstreamClientUaKey); upstream != "" {
		ua = append(ua, upstream)
	}
	r.Header.Set("User-Agent", strings.Join(ua, ","))
	return w.t.RoundTrip(r)
}

// CheckPushPermissions checks that the configured credentials can be used to
// push to every specified destination.
func CheckPushPermissions(opts *config.KanikoOptions) error {
	if opts.NoPush {
		return nil
	}

	checked := map[string]bool{}
	for _, destination := range opts.Destinations {
		destRef, err := name.NewTag(destination, name.WeakValidation)
		if err != nil {
			return errors.Wrap(err, "getting tag for destination")
		}
		if checked[destRef.Context().RepositoryStr()] {
			continue
		}

		registryName := destRef.Repository.Registry.Name()
		if opts.Insecure || opts.InsecureRegistries.Contains(registryName) {
			newReg, err := name.NewRegistry(registryName, name.WeakValidation, name.Insecure)
			if err != nil {
				return errors.Wrap(err, "getting new insecure registry")
			}
			destRef.Repository.Registry = newReg
		}
		tr := makeTransport(opts, registryName)
		if err := remote.CheckPushPermission(destRef, creds.GetKeychain(), tr); err != nil {
			return errors.Wrapf(err, "checking push permission for %q", destRef)
		}
		checked[destRef.Context().RepositoryStr()] = true
	}
	return nil
}

// DoPush is responsible for pushing image to the destinations specified in opts
func DoPush(image v1.Image, opts *config.KanikoOptions) error {
	t := timing.Start("Total Push Time")

	if opts.DigestFile != "" {
		digest, err := image.Digest()
		if err != nil {
			return errors.Wrap(err, "error fetching digest")
		}
		digestByteArray := []byte(digest.String())
		err = ioutil.WriteFile(opts.DigestFile, digestByteArray, 0644)
		if err != nil {
			return errors.Wrap(err, "writing digest to file failed")
		}
	}

	if opts.OCILayoutPath != "" {
		path, err := layout.Write(opts.OCILayoutPath, empty.Index)
		if err != nil {
			return errors.Wrap(err, "writing empty layout")
		}
		if err := path.AppendImage(image); err != nil {
			return errors.Wrap(err, "appending image")
		}
	}

	destRefs := []name.Tag{}
	for _, destination := range opts.Destinations {
		destRef, err := name.NewTag(destination, name.WeakValidation)
		if err != nil {
			return errors.Wrap(err, "getting tag for destination")
		}
		destRefs = append(destRefs, destRef)
	}

	if opts.TarPath != "" {
		tagToImage := map[name.Tag]v1.Image{}
		for _, destRef := range destRefs {
			tagToImage[destRef] = image
		}
		return tarball.MultiWriteToFile(opts.TarPath, tagToImage)
	}

	if opts.NoPush {
		logrus.Info("Skipping push to container registry due to --no-push flag")
		return nil
	}

	// continue pushing unless an error occurs
	for _, destRef := range destRefs {
		registryName := destRef.Repository.Registry.Name()
		if opts.Insecure || opts.InsecureRegistries.Contains(registryName) {
			newReg, err := name.NewRegistry(registryName, name.WeakValidation, name.Insecure)
			if err != nil {
				return errors.Wrap(err, "getting new insecure registry")
			}
			destRef.Repository.Registry = newReg
		}

		pushAuth, err := creds.GetKeychain().Resolve(destRef.Context().Registry)
		if err != nil {
			return errors.Wrap(err, "resolving pushAuth")
		}

		tr := makeTransport(opts, registryName)
		rt := &withUserAgent{t: tr}

		if err := remote.Write(destRef, image, remote.WithAuth(pushAuth), remote.WithTransport(rt)); err != nil {
			return errors.Wrap(err, fmt.Sprintf("failed to push to destination %s", destRef))
		}
	}
	timing.DefaultRun.Stop(t)
	return writeImageOutputs(image, destRefs)
}

var fs = afero.NewOsFs()

func writeImageOutputs(image v1.Image, destRefs []name.Tag) error {
	dir := os.Getenv("BUILDER_OUTPUT")
	if dir == "" {
		return nil
	}
	f, err := fs.Create(filepath.Join(dir, "images"))
	if err != nil {
		return err
	}
	defer f.Close()

	d, err := image.Digest()
	if err != nil {
		return err
	}

	type imageOutput struct {
		Name   string `json:"name"`
		Digest string `json:"digest"`
	}
	for _, r := range destRefs {
		if err := json.NewEncoder(f).Encode(imageOutput{
			Name:   r.String(),
			Digest: d.String(),
		}); err != nil {
			return err
		}
	}
	return nil
}

func makeTransport(opts *config.KanikoOptions, registryName string) http.RoundTripper {
	// Create a transport to set our user-agent.
	tr := http.DefaultTransport
	if opts.SkipTLSVerify || opts.SkipTLSVerifyRegistries.Contains(registryName) {
		tr.(*http.Transport).TLSClientConfig = &tls.Config{
			InsecureSkipVerify: true,
		}
	}
	return tr
}

// pushLayerToCache pushes layer (tagged with cacheKey) to opts.Cache
// if opts.Cache doesn't exist, infer the cache from the given destination
func pushLayerToCache(opts *config.KanikoOptions, cacheKey string, tarPath string, createdBy string) error {
	layer, err := tarball.LayerFromFile(tarPath)
	if err != nil {
		return err
	}
	cache, err := cache.Destination(opts, cacheKey)
	if err != nil {
		return errors.Wrap(err, "getting cache destination")
	}
	logrus.Infof("Pushing layer %s to cache now", cache)
	empty := empty.Image
	empty, err = mutate.CreatedAt(empty, v1.Time{Time: time.Now()})
	if err != nil {
		return errors.Wrap(err, "setting empty image created time")
	}

	empty, err = mutate.Append(empty,
		mutate.Addendum{
			Layer: layer,
			History: v1.History{
				Author:    constants.Author,
				CreatedBy: createdBy,
			},
		},
	)
	if err != nil {
		return errors.Wrap(err, "appending layer onto empty image")
	}
	cacheOpts := *opts
	cacheOpts.TarPath = ""   // tarPath doesn't make sense for Docker layers
	cacheOpts.NoPush = false // we want to push cached layers
	cacheOpts.Destinations = []string{cache}
	cacheOpts.InsecureRegistries = opts.InsecureRegistries
	cacheOpts.SkipTLSVerifyRegistries = opts.SkipTLSVerifyRegistries
	return DoPush(empty, &cacheOpts)
}<|MERGE_RESOLUTION|>--- conflicted
+++ resolved
@@ -23,11 +23,8 @@
 	"io/ioutil"
 	"net/http"
 	"os"
-<<<<<<< HEAD
 	"path/filepath"
-=======
 	"strings"
->>>>>>> 9eb4a1c1
 	"time"
 
 	"github.com/GoogleContainerTools/kaniko/pkg/cache"
