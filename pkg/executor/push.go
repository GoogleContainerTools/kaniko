/*
Copyright 2018 Google LLC

Licensed under the Apache License, Version 2.0 (the "License");
you may not use this file except in compliance with the License.
You may obtain a copy of the License at

    http://www.apache.org/licenses/LICENSE-2.0

Unless required by applicable law or agreed to in writing, software
distributed under the License is distributed on an "AS IS" BASIS,
WITHOUT WARRANTIES OR CONDITIONS OF ANY KIND, either express or implied.
See the License for the specific language governing permissions and
limitations under the License.
*/

package executor

import (
	"crypto/tls"
<<<<<<< HEAD
	"encoding/csv"
=======
	"crypto/x509"
	"encoding/json"
>>>>>>> 3f3c19a5
	"fmt"
	"io/ioutil"
	"log"
	"net/http"
<<<<<<< HEAD
=======
	"os"
	"os/exec"
	"path/filepath"
>>>>>>> 3f3c19a5
	"strings"
	"time"

	"github.com/GoogleContainerTools/kaniko/pkg/cache"
	"github.com/GoogleContainerTools/kaniko/pkg/config"
	"github.com/GoogleContainerTools/kaniko/pkg/constants"
	"github.com/GoogleContainerTools/kaniko/pkg/creds"
	"github.com/GoogleContainerTools/kaniko/pkg/timing"
	"github.com/GoogleContainerTools/kaniko/pkg/version"
	"github.com/google/go-containerregistry/pkg/name"
	v1 "github.com/google/go-containerregistry/pkg/v1"
	"github.com/google/go-containerregistry/pkg/v1/empty"
	"github.com/google/go-containerregistry/pkg/v1/layout"
	"github.com/google/go-containerregistry/pkg/v1/mutate"
	"github.com/google/go-containerregistry/pkg/v1/remote"
	"github.com/google/go-containerregistry/pkg/v1/remote/transport"
	"github.com/google/go-containerregistry/pkg/v1/tarball"
	"github.com/pkg/errors"
	"github.com/sirupsen/logrus"
	"github.com/spf13/afero"
)

// for testing
var (
	newRetry = transport.NewRetry
)

type withUserAgent struct {
	t http.RoundTripper
}

const (
	UpstreamClientUaKey = "UPSTREAM_CLIENT_TYPE"
)

// DockerConfLocation returns the file system location of the Docker
// configuration file under the directory set in the DOCKER_CONFIG environment
// variable.  If that variable is not set, it returns the OS-equivalent of
// "/kaniko/.docker/config.json".
func DockerConfLocation() string {
	configFile := "config.json"
	if dockerConfDir := os.Getenv("DOCKER_CONFIG"); dockerConfDir != "" {
		return filepath.Join(dockerConfDir, configFile)
	}
	return string(os.PathSeparator) + filepath.Join("kaniko", ".docker", configFile)
}

func (w *withUserAgent) RoundTrip(r *http.Request) (*http.Response, error) {
	ua := []string{fmt.Sprintf("kaniko/%s", version.Version())}
	if upstream := os.Getenv(UpstreamClientUaKey); upstream != "" {
		ua = append(ua, upstream)
	}
	r.Header.Set("User-Agent", strings.Join(ua, ","))
	return w.t.RoundTrip(r)
}

type CertPool interface {
	value() *x509.CertPool
	append(path string) error
}

type X509CertPool struct {
	inner x509.CertPool
}

func (p *X509CertPool) value() *x509.CertPool {
	return &p.inner
}

func (p *X509CertPool) append(path string) error {
	pem, err := ioutil.ReadFile(path)
	if err != nil {
		return err
	}
	p.inner.AppendCertsFromPEM(pem)
	return nil
}

type systemCertLoader func() CertPool

var defaultX509Handler systemCertLoader = func() CertPool {
	systemCertPool, err := x509.SystemCertPool()
	if err != nil {
		logrus.Warn("Failed to load system cert pool. Loading empty one instead.")
		systemCertPool = x509.NewCertPool()
	}
	return &X509CertPool{
		inner: *systemCertPool,
	}
}

// for testing
var (
	fs                        = afero.NewOsFs()
	execCommand               = exec.Command
	checkRemotePushPermission = remote.CheckPushPermission
)

// CheckPushPermissions checks that the configured credentials can be used to
// push to every specified destination.
func CheckPushPermissions(opts *config.KanikoOptions) error {
	if opts.NoPush {
		return nil
	}

	checked := map[string]bool{}
	for _, destination := range opts.Destinations {
		destRef, err := name.NewTag(destination, name.WeakValidation)
		if err != nil {
			return errors.Wrap(err, "getting tag for destination")
		}
		if checked[destRef.Context().RepositoryStr()] {
			continue
		}

		// Historically kaniko was pre-configured by default with gcr credential helper,
		// in here we keep the backwards compatibility by enabling the GCR helper only
		// when gcr.io is in one of the destinations.
		if strings.Contains(destRef.RegistryStr(), "gcr.io") {
			// Checking for existence of docker.config as it's normally required for
			// authenticated registries and prevent overwriting user provided docker conf
			if _, err := fs.Stat(DockerConfLocation()); os.IsNotExist(err) {
				if err := execCommand("docker-credential-gcr", "configure-docker").Run(); err != nil {
					return errors.Wrap(err, "error while configuring docker-credential-gcr helper")
				}
			}
		}
		registryName := destRef.Repository.Registry.Name()
		if opts.Insecure || opts.InsecureRegistries.Contains(registryName) {
			newReg, err := name.NewRegistry(registryName, name.WeakValidation, name.Insecure)
			if err != nil {
				return errors.Wrap(err, "getting new insecure registry")
			}
			destRef.Repository.Registry = newReg
		}
		tr := makeTransport(opts, registryName, defaultX509Handler)
		if err := checkRemotePushPermission(destRef, creds.GetKeychain(), tr); err != nil {
			return errors.Wrapf(err, "checking push permission for %q", destRef)
		}
		checked[destRef.Context().RepositoryStr()] = true
	}
	return nil
}

func getDigest(image v1.Image) ([]byte, error) {
	digest, err := image.Digest()
	if err != nil {
		return nil, err
	}
	return []byte(digest.String()), nil
}

// DoPush is responsible for pushing image to the destinations specified in opts
func DoPush(image v1.Image, opts *config.KanikoOptions) error {
	t := timing.Start("Total Push Time")
	var digestByteArray []byte
	var builder strings.Builder
	if opts.DigestFile != "" || opts.ImageNameDigestFile != "" {
		var err error
		digestByteArray, err = getDigest(image)
		if err != nil {
			return errors.Wrap(err, "error fetching digest")
		}
	}

	if opts.DigestFile != "" {
		err := ioutil.WriteFile(opts.DigestFile, digestByteArray, 0644)
		if err != nil {
			return errors.Wrap(err, "writing digest to file failed")
		}
	}

	if opts.OCILayoutPath != "" {
		path, err := layout.Write(opts.OCILayoutPath, empty.Index)
		if err != nil {
			return errors.Wrap(err, "writing empty layout")
		}
		if err := path.AppendImage(image); err != nil {
			return errors.Wrap(err, "appending image")
		}
	}

	destRefs := []name.Tag{}
	for _, destination := range opts.Destinations {
		destRef, err := name.NewTag(destination, name.WeakValidation)
		if err != nil {
			return errors.Wrap(err, "getting tag for destination")
		}
		if opts.ImageNameDigestFile != "" {
			imageName := []byte(destRef.Repository.Name() + "@")
			builder.Write(append(imageName, digestByteArray...))
			builder.WriteString("\n")
		}
		destRefs = append(destRefs, destRef)
	}

	if opts.ImageNameDigestFile != "" {
		err := ioutil.WriteFile(opts.ImageNameDigestFile, []byte(builder.String()), 0644)
		if err != nil {
			return errors.Wrap(err, "writing image name with digest to file failed")
		}
	}

	if opts.TarPath != "" {
		tagToImage := map[name.Tag]v1.Image{}
		for _, destRef := range destRefs {
			tagToImage[destRef] = image
		}
		return tarball.MultiWriteToFile(opts.TarPath, tagToImage)
	}

	if opts.NoPush {
		logrus.Info("Skipping push to container registry due to --no-push flag")
		return nil
	}

	// continue pushing unless an error occurs
	for _, destRef := range destRefs {
		registryName := destRef.Repository.Registry.Name()
		if opts.Insecure || opts.InsecureRegistries.Contains(registryName) {
			newReg, err := name.NewRegistry(registryName, name.WeakValidation, name.Insecure)
			if err != nil {
				return errors.Wrap(err, "getting new insecure registry")
			}
			destRef.Repository.Registry = newReg
		}

		pushAuth, err := creds.GetKeychain().Resolve(destRef.Context().Registry)
		if err != nil {
			return errors.Wrap(err, "resolving pushAuth")
		}

		tr := makeTransport(opts, registryName, defaultX509Handler)
		rt := &withUserAgent{t: tr}

		if err := remote.Write(destRef, image, remote.WithAuth(pushAuth), remote.WithTransport(rt)); err != nil {
			return errors.Wrap(err, fmt.Sprintf("failed to push to destination %s", destRef))
		}
	}
	timing.DefaultRun.Stop(t)
	return writeImageOutputs(image, destRefs)
}

func writeImageOutputs(image v1.Image, destRefs []name.Tag) error {
	dir := os.Getenv("BUILDER_OUTPUT")
	if dir == "" {
		return nil
	}
	f, err := fs.Create(filepath.Join(dir, "images"))
	if err != nil {
		return err
	}
	defer f.Close()

	d, err := image.Digest()
	if err != nil {
		return err
	}

	type imageOutput struct {
		Name   string `json:"name"`
		Digest string `json:"digest"`
	}
	for _, r := range destRefs {
		if err := json.NewEncoder(f).Encode(imageOutput{
			Name:   r.String(),
			Digest: d.String(),
		}); err != nil {
			return err
		}
	}
	return nil
}

func makeTransport(opts *config.KanikoOptions, registryName string, loader systemCertLoader) http.RoundTripper {
	// Create a transport to set our user-agent.
<<<<<<< HEAD
	tr := http.DefaultTransport
	toAdd := false
	cfg := &tls.Config{}

=======
	var tr http.RoundTripper = http.DefaultTransport.(*http.Transport).Clone()
>>>>>>> 3f3c19a5
	if opts.SkipTLSVerify || opts.SkipTLSVerifyRegistries.Contains(registryName) {
		cfg.InsecureSkipVerify = true
		toAdd = true
	}

	for _, value := range opts.RegistryTLS {
		m := parseLine(value)
		if m["registry"] == registryName {
			cert, err := tls.LoadX509KeyPair(m["cert"], m["key"])
			if err != nil {
				log.Fatal(err)
			}
			cfg.Certificates = []tls.Certificate{cert}
			toAdd = true
		}
	} else if certificatePath := opts.RegistriesCertificates[registryName]; certificatePath != "" {
		systemCertPool := loader()
		if err := systemCertPool.append(certificatePath); err != nil {
			logrus.WithError(err).Warnf("Failed to load certificate %s for %s\n", certificatePath, registryName)
		} else {
			tr.(*http.Transport).TLSClientConfig = &tls.Config{
				RootCAs: systemCertPool.value(),
			}
		}
	}
<<<<<<< HEAD

	if toAdd {
		tr.(*http.Transport).TLSClientConfig = cfg
	}

	return tr
=======
	return newRetry(tr)
>>>>>>> 3f3c19a5
}

func parseLine(s string) (m map[string]string) {
	csvReader := csv.NewReader(strings.NewReader(s))
	m = make(map[string]string)

	fields, err := csvReader.Read()
	if err != nil {
		fmt.Println(err)
	}

	for _, field := range fields {
		parts := strings.SplitN(field, "=", 2)
		key := strings.ToLower(parts[0])
		m[key] = strings.ToLower(parts[1])
	}
	return
}

// pushLayerToCache pushes layer (tagged with cacheKey) to opts.Cache
// if opts.Cache doesn't exist, infer the cache from the given destination
func pushLayerToCache(opts *config.KanikoOptions, cacheKey string, tarPath string, createdBy string) error {
	layer, err := tarball.LayerFromFile(tarPath)
	if err != nil {
		return err
	}
	cache, err := cache.Destination(opts, cacheKey)
	if err != nil {
		return errors.Wrap(err, "getting cache destination")
	}
	logrus.Infof("Pushing layer %s to cache now", cache)
	empty := empty.Image
	empty, err = mutate.CreatedAt(empty, v1.Time{Time: time.Now()})
	if err != nil {
		return errors.Wrap(err, "setting empty image created time")
	}

	empty, err = mutate.Append(empty,
		mutate.Addendum{
			Layer: layer,
			History: v1.History{
				Author:    constants.Author,
				CreatedBy: createdBy,
			},
		},
	)
	if err != nil {
		return errors.Wrap(err, "appending layer onto empty image")
	}
	cacheOpts := *opts
	cacheOpts.TarPath = ""   // tarPath doesn't make sense for Docker layers
	cacheOpts.NoPush = false // we want to push cached layers
	cacheOpts.Destinations = []string{cache}
	cacheOpts.InsecureRegistries = opts.InsecureRegistries
	cacheOpts.SkipTLSVerifyRegistries = opts.SkipTLSVerifyRegistries
	return DoPush(empty, &cacheOpts)
}<|MERGE_RESOLUTION|>--- conflicted
+++ resolved
@@ -18,22 +18,16 @@
 
 import (
 	"crypto/tls"
-<<<<<<< HEAD
+  "crypto/x509"
 	"encoding/csv"
-=======
-	"crypto/x509"
 	"encoding/json"
->>>>>>> 3f3c19a5
 	"fmt"
 	"io/ioutil"
 	"log"
 	"net/http"
-<<<<<<< HEAD
-=======
 	"os"
 	"os/exec"
 	"path/filepath"
->>>>>>> 3f3c19a5
 	"strings"
 	"time"
 
@@ -310,14 +304,11 @@
 
 func makeTransport(opts *config.KanikoOptions, registryName string, loader systemCertLoader) http.RoundTripper {
 	// Create a transport to set our user-agent.
-<<<<<<< HEAD
-	tr := http.DefaultTransport
 	toAdd := false
 	cfg := &tls.Config{}
 
-=======
 	var tr http.RoundTripper = http.DefaultTransport.(*http.Transport).Clone()
->>>>>>> 3f3c19a5
+
 	if opts.SkipTLSVerify || opts.SkipTLSVerifyRegistries.Contains(registryName) {
 		cfg.InsecureSkipVerify = true
 		toAdd = true
@@ -343,16 +334,12 @@
 			}
 		}
 	}
-<<<<<<< HEAD
 
 	if toAdd {
 		tr.(*http.Transport).TLSClientConfig = cfg
 	}
 
-	return tr
-=======
 	return newRetry(tr)
->>>>>>> 3f3c19a5
 }
 
 func parseLine(s string) (m map[string]string) {
