--- conflicted
+++ resolved
@@ -431,13 +431,8 @@
 	return snapshot, err
 }
 
-<<<<<<< HEAD
 func (s *stageBuilder) shouldTakeSnapshot(index int, files []string, provideFiles bool) bool {
-	isLastCommand := index == len(s.stage.Commands)-1
-=======
-func (s *stageBuilder) shouldTakeSnapshot(index int, files []string) bool {
 	isLastCommand := index == len(s.cmds)-1
->>>>>>> f401b867
 
 	// We only snapshot the very end with single snapshot mode on.
 	if s.opts.SingleSnapshot {
