--- conflicted
+++ resolved
@@ -112,15 +112,9 @@
 		return err
 	}
 
-<<<<<<< HEAD
 	err = os.Rename(mtfsFile.Name(), finalMfstPath)
 	if err != nil {
-		return err
-=======
-	mfstPath := cachePath + ".json"
-	if err := os.WriteFile(mfstPath, manifestBuf.Bytes(), 0666); err != nil {
-		return errors.Wrap(err, "Failed to save manifest to file")
->>>>>>> 2f27f183
+		return errors.Wrap(err, "Failed to rename manifest file")
 	}
 
 	logrus.Debugf("Wrote %s to cache", img)
