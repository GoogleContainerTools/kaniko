--- conflicted
+++ resolved
@@ -40,18 +40,6 @@
 	SkipTLSVerify           bool
 	InsecurePull            bool
 	SkipTLSVerifyPull       bool
-<<<<<<< HEAD
-	SingleSnapshot          bool
-	Reproducible            bool
-	NoPush                  bool
-	Cache                   bool
-	Cleanup                 bool
-	IgnoreVarRun            bool
-	SkipUnusedStages        bool
-	RunV2                   bool
-	CacheCopyLayers         bool
-	Git                     KanikoGitOptions
-=======
 }
 
 // KanikoOptions are options that are set by command line arguments
@@ -80,8 +68,8 @@
 	IgnoreVarRun        bool
 	SkipUnusedStages    bool
 	RunV2               bool
+  CacheCopyLayers     bool
 	Git                 KanikoGitOptions
->>>>>>> dde98a8e
 }
 
 type KanikoGitOptions struct {
