--- conflicted
+++ resolved
@@ -157,7 +157,6 @@
 	return dest.Chmod(perm)
 }
 
-<<<<<<< HEAD
 // AddPathToVolumeWhitelist adds the given path to the volume whitelist
 // It will get snapshotted when the VOLUME command is run then ignored
 // for subsequent commands.
@@ -173,7 +172,8 @@
 		volumeWhitelist = []string{}
 	}
 	return nil
-=======
+}
+
 // DownloadFileToDest downloads the file at rawurl to the given dest for the ADD command
 // From add command docs:
 // 	1. If <src> is a remote file URL:
@@ -196,5 +196,4 @@
 		}
 	}
 	return os.Chtimes(dest, mTime, mTime)
->>>>>>> ec44f968
 }