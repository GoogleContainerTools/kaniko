/*
Copyright 2018 Google LLC

Licensed under the Apache License, Version 2.0 (the "License");
you may not use this file except in compliance with the License.
You may obtain a copy of the License at

    http://www.apache.org/licenses/LICENSE-2.0

Unless required by applicable law or agreed to in writing, software
distributed under the License is distributed on an "AS IS" BASIS,
WITHOUT WARRANTIES OR CONDITIONS OF ANY KIND, either express or implied.
See the License for the specific language governing permissions and
limitations under the License.
*/

package util

import (
	"archive/tar"
	"bufio"
	"bytes"
	"fmt"
	"io"
	"io/ioutil"
	"math"
	"net/http"
	"os"
	"path/filepath"
	"strings"
	"syscall"
	"time"

	otiai10Cpy "github.com/otiai10/copy"

	"github.com/GoogleContainerTools/kaniko/pkg/constants"
	"github.com/docker/docker/builder/dockerignore"
	"github.com/docker/docker/pkg/fileutils"
	v1 "github.com/google/go-containerregistry/pkg/v1"
	"github.com/pkg/errors"
	"github.com/sirupsen/logrus"
)

const DoNotChangeUID = -1
const DoNotChangeGID = -1

type WhitelistEntry struct {
	Path            string
	PrefixMatchOnly bool
}

var initialWhitelist = []WhitelistEntry{
	{
		Path:            "/kaniko",
		PrefixMatchOnly: false,
	},
	{
		// similarly, we whitelist /etc/mtab, since there is no way to know if the file was mounted or came
		// from the base image
		Path:            "/etc/mtab",
		PrefixMatchOnly: false,
	},
	{
		// we whitelist /tmp/apt-key-gpghome, since the apt keys are added temporarily in this directory.
		// from the base image
		Path:            "/tmp/apt-key-gpghome",
		PrefixMatchOnly: true,
	},
}

var whitelist = initialWhitelist

var volumes = []string{}

var excluded []string

type ExtractFunction func(string, *tar.Header, io.Reader) error

type FSConfig struct {
	includeWhiteout bool
	extractFunc     ExtractFunction
}

type FSOpt func(*FSConfig)

func IncludeWhiteout() FSOpt {
	return func(opts *FSConfig) {
		opts.includeWhiteout = true
	}
}

func ExtractFunc(extractFunc ExtractFunction) FSOpt {
	return func(opts *FSConfig) {
		opts.extractFunc = extractFunc
	}
}

// GetFSFromImage extracts the layers of img to root
// It returns a list of all files extracted
func GetFSFromImage(root string, img v1.Image, extract ExtractFunction) ([]string, error) {
	if img == nil {
		return nil, errors.New("image cannot be nil")
	}

	layers, err := img.Layers()
	if err != nil {
		return nil, err
	}

	return GetFSFromLayers(root, layers, ExtractFunc(extract))
}

func GetFSFromLayers(root string, layers []v1.Layer, opts ...FSOpt) ([]string, error) {
	cfg := new(FSConfig)

	for _, opt := range opts {
		opt(cfg)
	}

	if cfg.extractFunc == nil {
		return nil, errors.New("must supply an extract function")
	}

	if err := DetectFilesystemWhitelist(constants.WhitelistPath); err != nil {
		return nil, err
	}

	logrus.Debugf("Mounted directories: %v", whitelist)

	extractedFiles := []string{}
	for i, l := range layers {
		if mediaType, err := l.MediaType(); err == nil {
			logrus.Tracef("Extracting layer %d of media type %s", i, mediaType)
		} else {
			logrus.Tracef("Extracting layer %d", i)
		}

		r, err := l.Uncompressed()
		if err != nil {
			return nil, err
		}
		defer r.Close()

		tr := tar.NewReader(r)
		for {
			hdr, err := tr.Next()
			if err == io.EOF {
				break
			}

			if err != nil {
				return nil, errors.Wrap(err, fmt.Sprintf("error reading tar %d", i))
			}

			path := filepath.Join(root, filepath.Clean(hdr.Name))
			base := filepath.Base(path)
			dir := filepath.Dir(path)

			if strings.HasPrefix(base, ".wh.") {
				logrus.Debugf("Whiting out %s", path)

				name := strings.TrimPrefix(base, ".wh.")
				if err := os.RemoveAll(filepath.Join(dir, name)); err != nil {
					return nil, errors.Wrapf(err, "removing whiteout %s", hdr.Name)
				}

				if !cfg.includeWhiteout {
					logrus.Debug("not including whiteout files")
					continue
				}

			}

			if err := cfg.extractFunc(root, hdr, tr); err != nil {
				return nil, err
			}

			extractedFiles = append(extractedFiles, filepath.Join(root, filepath.Clean(hdr.Name)))
		}
	}
	return extractedFiles, nil
}

// DeleteFilesystem deletes the extracted image file system
func DeleteFilesystem() error {
	logrus.Info("Deleting filesystem...")
	return filepath.Walk(constants.RootDir, func(path string, info os.FileInfo, _ error) error {
		if CheckWhitelist(path) {
			if !isExist(path) {
				logrus.Debugf("Path %s whitelisted, but not exists", path)
				return nil
			}
			if info.IsDir() {
				return filepath.SkipDir
			}
			logrus.Debugf("Not deleting %s, as it's whitelisted", path)
			return nil
		}
		if childDirInWhitelist(path) {
			logrus.Debugf("Not deleting %s, as it contains a whitelisted path", path)
			return nil
		}
		if path == constants.RootDir {
			return nil
		}
		return os.RemoveAll(path)
	})
}

// isExists returns true if path exists
func isExist(path string) bool {
	if _, err := os.Stat(path); err == nil {
		return true
	}
	return false
}

// ChildDirInWhitelist returns true if there is a child file or directory of the path in the whitelist
func childDirInWhitelist(path string) bool {
	for _, d := range whitelist {
		if HasFilepathPrefix(d.Path, path, d.PrefixMatchOnly) {
			return true
		}
	}
	return false
}

// unTar returns a list of files that have been extracted from the tar archive at r to the path at dest
func unTar(r io.Reader, dest string) ([]string, error) {
	var extractedFiles []string
	tr := tar.NewReader(r)
	for {
		hdr, err := tr.Next()
		if err == io.EOF {
			break
		}
		if err != nil {
			return nil, err
		}
		if err := ExtractFile(dest, hdr, tr); err != nil {
			return nil, err
		}
		extractedFiles = append(extractedFiles, filepath.Join(dest, filepath.Clean(hdr.Name)))
	}
	return extractedFiles, nil
}

func ExtractFile(dest string, hdr *tar.Header, tr io.Reader) error {
	path := filepath.Join(dest, filepath.Clean(hdr.Name))
	base := filepath.Base(path)
	dir := filepath.Dir(path)
	mode := hdr.FileInfo().Mode()
	uid := hdr.Uid
	gid := hdr.Gid

	abs, err := filepath.Abs(path)
	if err != nil {
		return err
	}

	if CheckWhitelist(abs) && !checkWhitelistRoot(dest) {
		logrus.Debugf("Not adding %s because it is whitelisted", path)
		return nil
	}
	switch hdr.Typeflag {
	case tar.TypeReg:
		logrus.Tracef("creating file %s", path)

		// It's possible a file is in the tar before its directory,
		// or a file was copied over a directory prior to now
		fi, err := os.Stat(dir)
		if os.IsNotExist(err) || !fi.IsDir() {
			logrus.Debugf("base %s for file %s does not exist. Creating.", base, path)

			if err := os.MkdirAll(dir, 0755); err != nil {
				return err
			}
		}

		// Check if something already exists at path (symlinks etc.)
		// If so, delete it
		if FilepathExists(path) {
			if err := os.RemoveAll(path); err != nil {
				return errors.Wrapf(err, "error removing %s to make way for new file.", path)
			}
		}

		currFile, err := os.Create(path)
		if err != nil {
			return err
		}

		if _, err = io.Copy(currFile, tr); err != nil {
			return err
		}

		if err = setFilePermissions(path, mode, uid, gid); err != nil {
			return err
		}

		// We set AccessTime because its a required arg but we only care about
		// ModTime. The file will get accessed again so AccessTime will change.
		if err := os.Chtimes(path, hdr.AccessTime, hdr.ModTime); err != nil {
			return err
		}

		currFile.Close()
	case tar.TypeDir:
		logrus.Tracef("creating dir %s", path)
		if err := mkdirAllWithPermissions(path, mode, int64(uid), int64(gid)); err != nil {
			return err
		}

	case tar.TypeLink:
		logrus.Tracef("link from %s to %s", hdr.Linkname, path)
		abs, err := filepath.Abs(hdr.Linkname)
		if err != nil {
			return err
		}
		if CheckWhitelist(abs) {
			logrus.Tracef("skipping symlink from %s to %s because %s is whitelisted", hdr.Linkname, path, hdr.Linkname)
			return nil
		}
		// The base directory for a link may not exist before it is created.
		if err := os.MkdirAll(dir, 0755); err != nil {
			return err
		}
		// Check if something already exists at path
		// If so, delete it
		if FilepathExists(path) {
			if err := os.RemoveAll(path); err != nil {
				return errors.Wrapf(err, "error removing %s to make way for new link", hdr.Name)
			}
		}
		link := filepath.Clean(filepath.Join(dest, hdr.Linkname))
		if err := os.Link(link, path); err != nil {
			return err
		}

	case tar.TypeSymlink:
		logrus.Tracef("symlink from %s to %s", hdr.Linkname, path)
		// The base directory for a symlink may not exist before it is created.
		if err := os.MkdirAll(dir, 0755); err != nil {
			return err
		}
		// Check if something already exists at path
		// If so, delete it
		if FilepathExists(path) {
			if err := os.RemoveAll(path); err != nil {
				return errors.Wrapf(err, "error removing %s to make way for new symlink", hdr.Name)
			}
		}
		if err := os.Symlink(hdr.Linkname, path); err != nil {
			return err
		}
	}
	return nil
}

func IsInWhitelist(path string) bool {
	for _, wl := range whitelist {
		if !wl.PrefixMatchOnly && path == wl.Path {
			return true
		}
	}
	return false
}

func CheckWhitelist(path string) bool {
	for _, wl := range whitelist {
		if HasFilepathPrefix(path, wl.Path, wl.PrefixMatchOnly) {
			return true
		}
	}

	return false
}

func checkWhitelistRoot(root string) bool {
	if root == constants.RootDir {
		return false
	}
	return CheckWhitelist(root)
}

// Get whitelist from roots of mounted files
// Each line of /proc/self/mountinfo is in the form:
// 36 35 98:0 /mnt1 /mnt2 rw,noatime master:1 - ext3 /dev/root rw,errors=continue
// (1)(2)(3)   (4)   (5)      (6)      (7)   (8) (9)   (10)         (11)
// Where (5) is the mount point relative to the process's root
// From: https://www.kernel.org/doc/Documentation/filesystems/proc.txt
func DetectFilesystemWhitelist(path string) error {
	whitelist = initialWhitelist
	volumes = []string{}
	f, err := os.Open(path)
	if err != nil {
		return err
	}
	defer f.Close()
	reader := bufio.NewReader(f)
	for {
		line, err := reader.ReadString('\n')
		logrus.Tracef("Read the following line from %s: %s", path, line)
		if err != nil && err != io.EOF {
			return err
		}
		lineArr := strings.Split(line, " ")
		if len(lineArr) < 5 {
			if err == io.EOF {
				logrus.Tracef("Reached end of file %s", path)
				break
			}
			continue
		}
		if lineArr[4] != constants.RootDir {
			logrus.Tracef("Appending %s from line: %s", lineArr[4], line)
			whitelist = append(whitelist, WhitelistEntry{
				Path:            lineArr[4],
				PrefixMatchOnly: false,
			})
		}
		if err == io.EOF {
			logrus.Tracef("Reached end of file %s", path)
			break
		}
	}
	return nil
}

// RelativeFiles returns a list of all files at the filepath relative to root
func RelativeFiles(fp string, root string) ([]string, error) {
	var files []string
	fullPath := filepath.Join(root, fp)
	logrus.Debugf("Getting files and contents at root %s", fullPath)
	err := filepath.Walk(fullPath, func(path string, info os.FileInfo, err error) error {
		if err != nil {
			return err
		}
		if CheckWhitelist(path) && !HasFilepathPrefix(path, root, false) {
			return nil
		}
		relPath, err := filepath.Rel(root, path)
		if err != nil {
			return err
		}
		files = append(files, relPath)
		return nil
	})
	return files, err
}

// ParentDirectories returns a list of paths to all parent directories
// Ex. /some/temp/dir -> [/, /some, /some/temp, /some/temp/dir]
func ParentDirectories(path string) []string {
	path = filepath.Clean(path)
	dirs := strings.Split(path, "/")
	dirPath := constants.RootDir
	paths := []string{constants.RootDir}
	for index, dir := range dirs {
		if dir == "" || index == (len(dirs)-1) {
			continue
		}
		dirPath = filepath.Join(dirPath, dir)
		paths = append(paths, dirPath)
	}
	return paths
}

// ParentDirectoriesWithoutLeadingSlash returns a list of paths to all parent directories
// all subdirectories do not contain a leading /
// Ex. /some/temp/dir -> [/, some, some/temp, some/temp/dir]
func ParentDirectoriesWithoutLeadingSlash(path string) []string {
	path = filepath.Clean(path)
	dirs := strings.Split(path, "/")
	dirPath := ""
	paths := []string{constants.RootDir}
	for index, dir := range dirs {
		if dir == "" || index == (len(dirs)-1) {
			continue
		}
		dirPath = filepath.Join(dirPath, dir)
		paths = append(paths, dirPath)
	}
	return paths
}

// FilepathExists returns true if the path exists
func FilepathExists(path string) bool {
	_, err := os.Lstat(path)
	return !os.IsNotExist(err)
}

// CreateFile creates a file at path and copies over contents from the reader
func CreateFile(path string, reader io.Reader, perm os.FileMode, uid uint32, gid uint32) error {
	// Create directory path if it doesn't exist
	if err := createParentDirectory(path); err != nil {
		return err
	}
	dest, err := os.Create(path)
	if err != nil {
		return err
	}
	defer dest.Close()
	if _, err := io.Copy(dest, reader); err != nil {
		return err
	}
	return setFilePermissions(path, perm, int(uid), int(gid))
}

// AddVolumePath adds the given path to the volume whitelist.
func AddVolumePathToWhitelist(path string) {
	logrus.Infof("adding volume %s to whitelist", path)
	whitelist = append(whitelist, WhitelistEntry{
		Path:            path,
		PrefixMatchOnly: true,
	})
	volumes = append(volumes, path)
}

// DownloadFileToDest downloads the file at rawurl to the given dest for the ADD command
// From add command docs:
// 	1. If <src> is a remote file URL:
// 		- destination will have permissions of 0600
// 		- If remote file has HTTP Last-Modified header, we set the mtime of the file to that timestamp
func DownloadFileToDest(rawurl, dest string) error {
	resp, err := http.Get(rawurl)
	if err != nil {
		return err
	}
	defer resp.Body.Close()
	// TODO: set uid and gid according to current user
	if err := CreateFile(dest, resp.Body, 0600, 0, 0); err != nil {
		return err
	}
	mTime := time.Time{}
	lastMod := resp.Header.Get("Last-Modified")
	if lastMod != "" {
		if parsedMTime, err := http.ParseTime(lastMod); err == nil {
			mTime = parsedMTime
		}
	}
	return os.Chtimes(dest, mTime, mTime)
}

// DetermineTargetFileOwnership returns the user provided uid/gid combination.
// If they are set to -1, the uid/gid from the original file is used.
func DetermineTargetFileOwnership(fi os.FileInfo, uid, gid int64) (int64, int64) {
	if uid <= DoNotChangeUID {
		uid = int64(fi.Sys().(*syscall.Stat_t).Uid)
	}
	if gid <= DoNotChangeGID {
		gid = int64(fi.Sys().(*syscall.Stat_t).Gid)
	}
	return uid, gid
}

// CopyDir copies the file or directory at src to dest
// It returns a list of files it copied over
<<<<<<< HEAD
func CopyDir(src, dest string) ([]string, error) {

	fi, err := os.Lstat(src)
=======
func CopyDir(src, dest, buildcontext string, uid, gid int64) ([]string, error) {
	files, err := RelativeFiles("", src)
>>>>>>> bd59b60f
	if err != nil {
		return nil, err
	}

<<<<<<< HEAD
	mode := fi.Mode()
	uid := int(fi.Sys().(*syscall.Stat_t).Uid)
	gid := int(fi.Sys().(*syscall.Stat_t).Gid)

	if err := mkdirAllWithPermissions(dest, mode, uid, gid); err != nil {
		return nil, err
=======
			mode := fi.Mode()
			uid, gid = DetermineTargetFileOwnership(fi, uid, gid)
			if err := mkdirAllWithPermissions(destPath, mode, uid, gid); err != nil {
				return nil, err
			}
		} else if IsSymlink(fi) {
			// If file is a symlink, we want to create the same relative symlink
			if _, err := CopySymlink(fullPath, destPath, buildcontext); err != nil {
				return nil, err
			}
		} else {
			// ... Else, we want to copy over a file
			if _, err := CopyFile(fullPath, destPath, buildcontext, uid, gid); err != nil {
				return nil, err
			}
		}
		copiedFiles = append(copiedFiles, destPath)
>>>>>>> bd59b60f
	}
	return []string{dest}, nil
}

// CopySymlink copies the symlink at src to dest
func CopySymlink(src, dest, buildcontext string) (bool, error) {
	link, err := os.Readlink(src)
	if err != nil {
		return false, err
	}
	if FilepathExists(dest) {
		if err := os.RemoveAll(dest); err != nil {
			return false, err
		}
	}
	if err := createParentDirectory(dest); err != nil {
		return false, err
	}
	return false, os.Symlink(link, dest)
}

// CopyFile copies the file at src to dest
<<<<<<< HEAD
func CopyFile(src, dest, buildcontext string) (bool, error) {
=======
func CopyFile(src, dest, buildcontext string, uid, gid int64) (bool, error) {
	if ExcludeFile(src, buildcontext) {
		logrus.Debugf("%s found in .dockerignore, ignoring", src)
		return true, nil
	}
>>>>>>> bd59b60f
	if src == dest {
		// This is a no-op. Move on, but don't list it as ignored.
		// We have to make sure we do this so we don't overwrite our own file.
		// See iusse #904 for an example.
		return false, nil
	}
	fi, err := os.Stat(src)
	if err != nil {
		return false, err
	}
	logrus.Debugf("Copying file %s to %s", src, dest)
	srcFile, err := os.Open(src)
	if err != nil {
		return false, err
	}
	defer srcFile.Close()
	uid, gid = DetermineTargetFileOwnership(fi, uid, gid)
	return false, CreateFile(dest, srcFile, fi.Mode(), uint32(uid), uint32(gid))
}

// GetExcludedFiles gets a list of files to exclude from the .dockerignore
func GetExcludedFiles(dockerfilepath string, buildcontext string) error {
	path := dockerfilepath + ".dockerignore"
	if !FilepathExists(path) {
		path = filepath.Join(buildcontext, ".dockerignore")
	}
	if !FilepathExists(path) {
		return nil
	}
	logrus.Infof("Using dockerignore file: %v", path)
	contents, err := ioutil.ReadFile(path)
	if err != nil {
		return errors.Wrap(err, "parsing .dockerignore")
	}
	reader := bytes.NewBuffer(contents)
	excluded, err = dockerignore.ReadAll(reader)
	return err
}

// ExcludeFile returns true if the .dockerignore specified this file should be ignored
func ExcludeFile(path, buildcontext string) bool {
	if HasFilepathPrefix(path, buildcontext, false) {
		var err error
		path, err = filepath.Rel(buildcontext, path)
		if err != nil {
			logrus.Errorf("unable to get relative path, including %s in build: %v", path, err)
			return false
		}
	}
	match, err := fileutils.Matches(path, excluded)
	if err != nil {
		logrus.Errorf("error matching, including %s in build: %v", path, err)
		return false
	}
	return match
}

// HasFilepathPrefix checks if the given file path begins with prefix
func HasFilepathPrefix(path, prefix string, prefixMatchOnly bool) bool {
	prefix = filepath.Clean(prefix)
	prefixArray := strings.Split(prefix, "/")
	path = filepath.Clean(path)
	pathArray := strings.SplitN(path, "/", len(prefixArray)+1)

	if len(pathArray) < len(prefixArray) {
		return false
	}
	if prefixMatchOnly && len(pathArray) == len(prefixArray) {
		return false
	}

	for index := range prefixArray {
		m, err := filepath.Match(prefixArray[index], pathArray[index])
		if err != nil {
			return false
		}
		if !m {
			return false
		}
	}
	return true
}

func Volumes() []string {
	return volumes
}

func mkdirAllWithPermissions(path string, mode os.FileMode, uid, gid int64) error {
	if err := os.MkdirAll(path, mode); err != nil {
		return err
	}
	if uid > math.MaxUint32 || gid > math.MaxUint32 {
		// due to https://github.com/golang/go/issues/8537
		return errors.New(fmt.Sprintf("Numeric User-ID or Group-ID greater than %v are not properly supported.", math.MaxUint32))
	}
	if err := os.Chown(path, int(uid), int(gid)); err != nil {
		return err
	}
	// In some cases, MkdirAll doesn't change the permissions, so run Chmod
	// Must chmod after chown because chown resets the file mode.
	return os.Chmod(path, mode)
}

func setFilePermissions(path string, mode os.FileMode, uid, gid int) error {
	if err := os.Chown(path, uid, gid); err != nil {
		return err
	}
	// manually set permissions on file, since the default umask (022) will interfere
	// Must chmod after chown because chown resets the file mode.
	return os.Chmod(path, mode)
}

// CreateTargetTarfile creates target tar file for downloading the context file.
// Make directory if directory does not exist
func CreateTargetTarfile(tarpath string) (*os.File, error) {
	baseDir := filepath.Dir(tarpath)
	if _, err := os.Lstat(baseDir); os.IsNotExist(err) {
		logrus.Debugf("baseDir %s for file %s does not exist. Creating.", baseDir, tarpath)
		if err := os.MkdirAll(baseDir, 0755); err != nil {
			return nil, err
		}
	}
	return os.Create(tarpath)

}

// Returns true if a file is a symlink
func IsSymlink(fi os.FileInfo) bool {
	return fi.Mode()&os.ModeSymlink != 0
}

var ErrNotSymLink = fmt.Errorf("not a symlink")

func GetSymLink(path string) (string, error) {
	if err := getSymlink(path); err != nil {
		return "", err
	}
	return os.Readlink(path)
}

func EvalSymLink(path string) (string, error) {
	if err := getSymlink(path); err != nil {
		return "", err
	}
	return filepath.EvalSymlinks(path)
}

func getSymlink(path string) error {
	fi, err := os.Lstat(path)
	if err != nil {
		return err
	}
	if !IsSymlink(fi) {
		return ErrNotSymLink
	}
	return nil
}

// For cross stage dependencies kaniko must persist the referenced path so that it can be used in
// the dependent stage. For symlinks we copy the target path because copying the symlink would
// result in a dead link
func CopyFileOrSymlink(src string, destDir string) error {
	destFile := filepath.Join(destDir, src)
	if fi, _ := os.Lstat(src); IsSymlink(fi) {
		link, err := os.Readlink(src)
		if err != nil {
			return err
		}
		return os.Symlink(link, destFile)
	}
	return otiai10Cpy.Copy(src, destFile)
}

func createParentDirectory(path string) error {
	baseDir := filepath.Dir(path)
	if info, err := os.Lstat(baseDir); os.IsNotExist(err) {
		logrus.Tracef("baseDir %s for file %s does not exist. Creating.", baseDir, path)
		if err := os.MkdirAll(baseDir, 0755); err != nil {
			return err
		}
	} else if IsSymlink(info) {
		logrus.Infof("destination cannot be a symlink %v", baseDir)
		return errors.New("destination cannot be a symlink")
	}
	return nil
}

// UpdateInitialWhitelist will add /var/run to whitelisted paths if
func UpdateWhitelist(whitelistVarRun bool) {
	if !whitelistVarRun {
		return
	}
	whitelist = append(initialWhitelist, WhitelistEntry{
		// /var/run is a special case. It's common to mount in /var/run/docker.sock or something similar
		// which leads to a special mount on the /var/run/docker.sock file itself, but the directory to exist
		// in the image with no way to tell if it came from the base image or not.
		Path:            "/var/run",
		PrefixMatchOnly: false,
	})
}<|MERGE_RESOLUTION|>--- conflicted
+++ resolved
@@ -556,44 +556,16 @@
 
 // CopyDir copies the file or directory at src to dest
 // It returns a list of files it copied over
-<<<<<<< HEAD
+
 func CopyDir(src, dest string) ([]string, error) {
 
 	fi, err := os.Lstat(src)
-=======
-func CopyDir(src, dest, buildcontext string, uid, gid int64) ([]string, error) {
-	files, err := RelativeFiles("", src)
->>>>>>> bd59b60f
-	if err != nil {
-		return nil, err
-	}
-
-<<<<<<< HEAD
 	mode := fi.Mode()
 	uid := int(fi.Sys().(*syscall.Stat_t).Uid)
 	gid := int(fi.Sys().(*syscall.Stat_t).Gid)
 
 	if err := mkdirAllWithPermissions(dest, mode, uid, gid); err != nil {
 		return nil, err
-=======
-			mode := fi.Mode()
-			uid, gid = DetermineTargetFileOwnership(fi, uid, gid)
-			if err := mkdirAllWithPermissions(destPath, mode, uid, gid); err != nil {
-				return nil, err
-			}
-		} else if IsSymlink(fi) {
-			// If file is a symlink, we want to create the same relative symlink
-			if _, err := CopySymlink(fullPath, destPath, buildcontext); err != nil {
-				return nil, err
-			}
-		} else {
-			// ... Else, we want to copy over a file
-			if _, err := CopyFile(fullPath, destPath, buildcontext, uid, gid); err != nil {
-				return nil, err
-			}
-		}
-		copiedFiles = append(copiedFiles, destPath)
->>>>>>> bd59b60f
 	}
 	return []string{dest}, nil
 }
@@ -616,15 +588,7 @@
 }
 
 // CopyFile copies the file at src to dest
-<<<<<<< HEAD
-func CopyFile(src, dest, buildcontext string) (bool, error) {
-=======
 func CopyFile(src, dest, buildcontext string, uid, gid int64) (bool, error) {
-	if ExcludeFile(src, buildcontext) {
-		logrus.Debugf("%s found in .dockerignore, ignoring", src)
-		return true, nil
-	}
->>>>>>> bd59b60f
 	if src == dest {
 		// This is a no-op. Move on, but don't list it as ignored.
 		// We have to make sure we do this so we don't overwrite our own file.
