/*
Copyright 2018 Google LLC

Licensed under the Apache License, Version 2.0 (the "License");
you may not use this file except in compliance with the License.
You may obtain a copy of the License at

    http://www.apache.org/licenses/LICENSE-2.0

Unless required by applicable law or agreed to in writing, software
distributed under the License is distributed on an "AS IS" BASIS,
WITHOUT WARRANTIES OR CONDITIONS OF ANY KIND, either express or implied.
See the License for the specific language governing permissions and
limitations under the License.
*/

package util

import (
<<<<<<< HEAD
	"fmt"
=======
	"crypto/tls"
	"net/http"
>>>>>>> 05e32500
	"path/filepath"
	"strconv"

	"github.com/google/go-containerregistry/pkg/authn"
	"github.com/google/go-containerregistry/pkg/authn/k8schain"
	"github.com/google/go-containerregistry/pkg/name"
	"github.com/google/go-containerregistry/pkg/v1"
	"github.com/google/go-containerregistry/pkg/v1/empty"
	"github.com/google/go-containerregistry/pkg/v1/partial"
	"github.com/google/go-containerregistry/pkg/v1/remote"
	"github.com/google/go-containerregistry/pkg/v1/tarball"
	"github.com/sirupsen/logrus"

	"github.com/GoogleContainerTools/kaniko/pkg/cache"
	"github.com/GoogleContainerTools/kaniko/pkg/config"
	"github.com/GoogleContainerTools/kaniko/pkg/constants"
)

var (
	// For testing
	retrieveRemoteImage = remoteImage
	retrieveTarImage    = tarballImage
)

// RetrieveSourceImage returns the base image of the stage at index
func RetrieveSourceImage(stage config.KanikoStage, opts *config.KanikoOptions, metaArgs map[string]string) (v1.Image, error) {
	buildArgs := opts.BuildArgs
	var metaArgsString []string
	for key, value := range metaArgs {
		metaArgsString = append(metaArgsString, fmt.Sprintf("%s=%s", key, value))
	}
	buildArgs = append(buildArgs, metaArgsString...)
	currentBaseName, err := ResolveEnvironmentReplacement(stage.BaseName, buildArgs, false)
	if err != nil {
		return nil, err
	}
	// First, check if the base image is a scratch image
	if currentBaseName == constants.NoBaseImage {
		logrus.Info("No base image, nothing to extract")
		return empty.Image, nil
	}
	// Next, check if the base image of the current stage is built from a previous stage
	// If so, retrieve the image from the stored tarball
	if stage.BaseImageStoredLocally {
		return retrieveTarImage(stage.BaseImageIndex)
	}

	// Next, check if local caching is enabled
	// If so, look in the local cache before trying the remote registry
	if opts.Cache && opts.CacheDir != "" {
		cachedImage, err := cachedImage(opts, currentBaseName)
		if cachedImage != nil {
			return cachedImage, nil
		}

		if err != nil {
			logrus.Warnf("Error while retrieving image from cache: %v", err)
		}
	}

	// Otherwise, initialize image as usual
	return retrieveRemoteImage(currentBaseName, opts)
}

// RetrieveConfigFile returns the config file for an image
func RetrieveConfigFile(sourceImage partial.WithConfigFile) (*v1.ConfigFile, error) {
	imageConfig, err := sourceImage.ConfigFile()
	if err != nil {
		return nil, err
	}
	if sourceImage == empty.Image {
		imageConfig.Config.Env = constants.ScratchEnvVars
	}
	return imageConfig, nil
}

func tarballImage(index int) (v1.Image, error) {
	tarPath := filepath.Join(constants.KanikoIntermediateStagesDir, strconv.Itoa(index))
	logrus.Infof("Base image from previous stage %d found, using saved tar at path %s", index, tarPath)
	return tarball.ImageFromPath(tarPath, nil)
}

func remoteImage(image string, opts *config.KanikoOptions) (v1.Image, error) {
	logrus.Infof("Downloading base image %s", image)
	ref, err := name.ParseReference(image, name.WeakValidation)
	if err != nil {
		return nil, err
	}

	if opts.Insecure {
		newReg, err := name.NewInsecureRegistry(ref.Context().RegistryStr(), name.WeakValidation)
		if err != nil {
			return nil, err
		}
		if tag, ok := ref.(name.Tag); ok {
			tag.Repository.Registry = newReg
			ref = tag
		}
		if digest, ok := ref.(name.Digest); ok {
			digest.Repository.Registry = newReg
			ref = digest
		}
	}

	tr := http.DefaultTransport.(*http.Transport)
	if opts.SkipTLSVerify {
		tr.TLSClientConfig = &tls.Config{
			InsecureSkipVerify: true,
		}
	}

	k8sc, err := k8schain.NewNoClient()
	if err != nil {
		return nil, err
	}
	kc := authn.NewMultiKeychain(authn.DefaultKeychain, k8sc)
	return remote.Image(ref, remote.WithTransport(tr), remote.WithAuthFromKeychain(kc))
}

func cachedImage(opts *config.KanikoOptions, image string) (v1.Image, error) {
	ref, err := name.ParseReference(image, name.WeakValidation)
	if err != nil {
		return nil, err
	}

	var cacheKey string
	if d, ok := ref.(name.Digest); ok {
		cacheKey = d.DigestStr()
	} else {
		img, err := remote.Image(ref)
		if err != nil {
			return nil, err
		}

		d, err := img.Digest()
		if err != nil {
			return nil, err
		}

		cacheKey = d.String()
	}

	return cache.LocalSource(opts, cacheKey)
}<|MERGE_RESOLUTION|>--- conflicted
+++ resolved
@@ -17,12 +17,9 @@
 package util
 
 import (
-<<<<<<< HEAD
+	"crypto/tls"
 	"fmt"
-=======
-	"crypto/tls"
 	"net/http"
->>>>>>> 05e32500
 	"path/filepath"
 	"strconv"
 
