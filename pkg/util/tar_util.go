--- conflicted
+++ resolved
@@ -118,32 +118,17 @@
 func (t *Tar) checkHardlink(p string, i os.FileInfo) (bool, string) {
 	hardlink := false
 	linkDst := ""
-<<<<<<< HEAD
 	stat := getSyscallStat_t(i)
 	if stat != nil {
 		nlinks := stat.Nlink
 		if nlinks > 1 {
 			inode := stat.Ino
-			if original, exists := hardlinks[inode]; exists && original != p {
+			if original, exists := t.hardlinks[inode]; exists && original != p {
 				hardlink = true
 				logrus.Debugf("%s inode exists in hardlinks map, linking to %s", p, original)
 				linkDst = original
 			} else {
-				hardlinks[inode] = p
-=======
-	if sys := i.Sys(); sys != nil {
-		if stat, ok := sys.(*syscall.Stat_t); ok {
-			nlinks := stat.Nlink
-			if nlinks > 1 {
-				inode := stat.Ino
-				if original, exists := t.hardlinks[inode]; exists && original != p {
-					hardlink = true
-					logrus.Debugf("%s inode exists in hardlinks map, linking to %s", p, original)
-					linkDst = original
-				} else {
-					t.hardlinks[inode] = p
-				}
->>>>>>> a740b53e
+				t.hardlinks[inode] = p
 			}
 		}
 	}
