--- conflicted
+++ resolved
@@ -660,19 +660,17 @@
 
 #### --registry-mirror
 
-<<<<<<< HEAD
 Set this flag if you want to use a registry mirror instead of the default `index.docker.io`. You can use this flag more than once, if you want to set multiple mirrors. If an image is not found on the first mirror, Kaniko will try the next mirror(s), and at the end fallback on the default registry.
 
 Expected format is `mirror.gcr.io` for example.
-=======
-Set this flag if you want to use a registry mirror instead of default `index.docker.io`.
+
 
 Note that you can't specify a URL with scheme for this flag. Some valid options are:
 
 * `mirror.gcr.io`
 * `127.0.0.1`
 * `192.168.0.1:5000`
->>>>>>> 5fad5f36
+
 
 #### --reproducible
 
