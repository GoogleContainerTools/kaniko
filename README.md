--- conflicted
+++ resolved
@@ -955,25 +955,21 @@
 
 Expected format is `my.registry.url=/path/to/the/certificate.cert`
 
+#### Flag `--registry-client-cert`
+
+Set this flag to provide a certificate/key pair for mutual TLS (mTLS)
+communication with a given
+[registry that requires mTLS](https://docs.docker.com/engine/security/certificates/)
+for authentication.
+
+Expected format is `my.registry.url=/path/to/client/cert.crt,/path/to/client/key.key`
+
 #### Flag `--registry-mirror`
 
-<<<<<<< HEAD
-#### --registry-client-cert
-
-Set this flag to provide a certificate/key pair for mutual TLS (mTLS) communication with a given [registry that requires mTLS](https://docs.docker.com/engine/security/certificates/) for authentication.
-
-Expected format is `my.registry.url=/path/to/client/cert.crt,/path/to/client/key.key`
-
-
-#### --registry-mirror
-
-Set this flag if you want to use a registry mirror instead of the default `index.docker.io`. You can use this flag more than once, if you want to set multiple mirrors. If an image is not found on the first mirror, Kaniko will try the next mirror(s), and at the end fallback on the default registry.
-=======
 Set this flag if you want to use a registry mirror instead of the default
 `index.docker.io`. You can use this flag more than once, if you want to set
 multiple mirrors. If an image is not found on the first mirror, Kaniko will try
 the next mirror(s), and at the end fallback on the default registry.
->>>>>>> a9d500c5
 
 Expected format is `mirror.gcr.io` for example.
 
