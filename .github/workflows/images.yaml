--- conflicted
+++ resolved
@@ -72,7 +72,6 @@
     - if: github.event_name != 'pull_request'
       run: gcloud auth configure-docker
 
-<<<<<<< HEAD
     # Don't build for all platforms on PRs.
     - id: platforms
       run: |
@@ -83,21 +82,12 @@
           platforms="${{ matrix.platforms }}"
           echo "platforms=${platforms}" >> $GITHUB_OUTPUT
         fi
-    - uses: docker/setup-qemu-action@27d0a4f181a40b142cce983c5393082c365d1480 # v1
-      if: github.event_name != 'pull_request'
-      with:
-        platforms: ${{ matrix.platforms }}
-
-    - uses: docker/setup-buildx-action@dc7b9719a96d48369863986a06765841d7ea23f6 # v1
-    - uses: docker/build-push-action@c56af957549030174b10d6867f20e78cfd7debc5 # v3
-=======
     # Build and push with Docker.
     - uses: docker/setup-qemu-action@e81a89b1732b9c48d79cd809d8d81d79c4647a18 # v2.1.0
       with:
         platforms: ${{ matrix.platforms }}
     - uses: docker/setup-buildx-action@4b4e9c3e2d4531116a6f8ba8e71fc6e2cb6e6c8c # v1
     - uses: docker/build-push-action@3b5e8027fcad23fda98b2e3ac259d8d67585f671 # v4.0.0
->>>>>>> f4283105
       id: build-and-push
       with:
         context: .
