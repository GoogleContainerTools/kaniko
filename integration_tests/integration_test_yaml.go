/*
Copyright 2018 Google LLC

Licensed under the Apache License, Version 2.0 (the "License");
you may not use this file except in compliance with the License.
You may obtain a copy of the License at

    http://www.apache.org/licenses/LICENSE-2.0

Unless required by applicable law or agreed to in writing, software
distributed under the License is distributed on an "AS IS" BASIS,
WITHOUT WARRANTIES OR CONDITIONS OF ANY KIND, either express or implied.
See the License for the specific language governing permissions and
limitations under the License.
*/

package main

import (
	"fmt"

	"gopkg.in/yaml.v2"
)

const (
	executorImage           = "executor-image"
	dockerImage             = "gcr.io/cloud-builders/docker"
	ubuntuImage             = "ubuntu"
	testRepo                = "gcr.io/kbuild-test/"
	dockerPrefix            = "docker-"
	kbuildPrefix            = "kbuild-"
	daemonPrefix            = "daemon://"
	containerDiffOutputFile = "container-diff.json"
	kbuildTestBucket        = "kbuild-test-bucket"
	buildcontextPath        = "/workspace/integration_tests"
	dockerfilesPath         = "/workspace/integration_tests/dockerfiles"
)

var fileTests = []struct {
	description         string
	dockerfilePath      string
	configPath          string
	dockerContext       string
	kbuildContext       string
	kbuildContextBucket bool
	repo                string
}{
	{
		description:    "test extract filesystem",
		dockerfilePath: "/workspace/integration_tests/dockerfiles/Dockerfile_test_extract_fs",
		configPath:     "/workspace/integration_tests/dockerfiles/config_test_extract_fs.json",
		dockerContext:  dockerfilesPath,
		kbuildContext:  dockerfilesPath,
		repo:           "extract-filesystem",
	},
	{
		description:    "test run",
		dockerfilePath: "/workspace/integration_tests/dockerfiles/Dockerfile_test_run",
		configPath:     "/workspace/integration_tests/dockerfiles/config_test_run.json",
		dockerContext:  dockerfilesPath,
		kbuildContext:  dockerfilesPath,
		repo:           "test-run",
	},
	{
		description:    "test run no files changed",
		dockerfilePath: "/workspace/integration_tests/dockerfiles/Dockerfile_test_run_2",
		configPath:     "/workspace/integration_tests/dockerfiles/config_test_run_2.json",
		dockerContext:  dockerfilesPath,
		kbuildContext:  dockerfilesPath,
		repo:           "test-run-2",
	},
	{
		description:    "test copy",
		dockerfilePath: "/workspace/integration_tests/dockerfiles/Dockerfile_test_copy",
		configPath:     "/workspace/integration_tests/dockerfiles/config_test_copy.json",
		dockerContext:  buildcontextPath,
		kbuildContext:  buildcontextPath,
		repo:           "test-copy",
	},
	{
		description:         "test bucket build context",
		dockerfilePath:      "/workspace/integration_tests/dockerfiles/Dockerfile_test_copy",
		configPath:          "/workspace/integration_tests/dockerfiles/config_test_bucket_buildcontext.json",
		dockerContext:       buildcontextPath,
		kbuildContext:       kbuildTestBucket,
		kbuildContextBucket: true,
		repo:                "test-bucket-buildcontext",
	},
	{
		description:    "test workdir",
		dockerfilePath: "/workspace/integration_tests/dockerfiles/Dockerfile_test_workdir",
		configPath:     "/workspace/integration_tests/dockerfiles/config_test_workdir.json",
		dockerContext:  buildcontextPath,
		kbuildContext:  buildcontextPath,
		repo:           "test-workdir",
	},
	{
<<<<<<< HEAD
		description:    "test volume",
		dockerfilePath: "/workspace/integration_tests/dockerfiles/Dockerfile_test_volume",
		configPath:     "/workspace/integration_tests/dockerfiles/config_test_volume.json",
		dockerContext:  buildcontextPath,
		kbuildContext:  buildcontextPath,
		repo:           "test-volume",
=======
		description:    "test add",
		dockerfilePath: "/workspace/integration_tests/dockerfiles/Dockerfile_test_add",
		configPath:     "/workspace/integration_tests/dockerfiles/config_test_add.json",
		dockerContext:  buildcontextPath,
		kbuildContext:  buildcontextPath,
		repo:           "test-add",
>>>>>>> ec44f968
	},
}

var structureTests = []struct {
	description           string
	dockerfilePath        string
	structureTestYamlPath string
	dockerBuildContext    string
	kbuildContext         string
	repo                  string
}{
	{
		description:           "test env",
		dockerfilePath:        "/workspace/integration_tests/dockerfiles/Dockerfile_test_env",
		repo:                  "test-env",
		dockerBuildContext:    dockerfilesPath,
		kbuildContext:         dockerfilesPath,
		structureTestYamlPath: "/workspace/integration_tests/dockerfiles/test_env.yaml",
	},
	{
		description:           "test metadata",
		dockerfilePath:        "/workspace/integration_tests/dockerfiles/Dockerfile_test_metadata",
		repo:                  "test-metadata",
		dockerBuildContext:    dockerfilesPath,
		kbuildContext:         dockerfilesPath,
		structureTestYamlPath: "/workspace/integration_tests/dockerfiles/test_metadata.yaml",
	},
	{
		description:           "test user command",
		dockerfilePath:        "/workspace/integration_tests/dockerfiles/Dockerfile_test_user_run",
		repo:                  "test-user",
		dockerBuildContext:    dockerfilesPath,
		kbuildContext:         dockerfilesPath,
		structureTestYamlPath: "/workspace/integration_tests/dockerfiles/test_user.yaml",
	},
}

type step struct {
	Name string
	Args []string
	Env  []string
}

type testyaml struct {
	Steps []step
}

func main() {

	// First, copy container-diff in
	containerDiffStep := step{
		Name: "gcr.io/cloud-builders/gsutil",
		Args: []string{"cp", "gs://container-diff/latest/container-diff-linux-amd64", "."},
	}
	containerDiffPermissions := step{
		Name: ubuntuImage,
		Args: []string{"chmod", "+x", "container-diff-linux-amd64"},
	}
	structureTestsStep := step{
		Name: "gcr.io/cloud-builders/gsutil",
		Args: []string{"cp", "gs://container-structure-test/latest/container-structure-test", "."},
	}
	structureTestPermissions := step{
		Name: ubuntuImage,
		Args: []string{"chmod", "+x", "container-structure-test"},
	}

	GCSBucketTarBuildContext := step{
		Name: ubuntuImage,
		Args: []string{"tar", "-C", "/workspace/integration_tests/", "-zcvf", "/workspace/context.tar.gz", "."},
	}
	uploadTarBuildContext := step{
		Name: "gcr.io/cloud-builders/gsutil",
		Args: []string{"cp", "/workspace/context.tar.gz", "gs://kbuild-test-bucket/"},
	}

	// Build executor image
	buildExecutorImage := step{
		Name: dockerImage,
		Args: []string{"build", "-t", executorImage, "-f", "deploy/Dockerfile", "."},
	}
	y := testyaml{
		Steps: []step{containerDiffStep, containerDiffPermissions, structureTestsStep, structureTestPermissions, GCSBucketTarBuildContext, uploadTarBuildContext, buildExecutorImage},
	}
	for _, test := range fileTests {
		// First, build the image with docker
		dockerImageTag := testRepo + dockerPrefix + test.repo
		dockerBuild := step{
			Name: dockerImage,
			Args: []string{"build", "-t", dockerImageTag, "-f", test.dockerfilePath, test.dockerContext},
		}

		// Then, buld the image with kbuild
		kbuildImage := testRepo + kbuildPrefix + test.repo
		contextFlag := "--context"
		if test.kbuildContextBucket {
			contextFlag = "--bucket"
		}
		kbuild := step{
			Name: executorImage,
			Args: []string{"--destination", kbuildImage, "--dockerfile", test.dockerfilePath, contextFlag, test.kbuildContext},
		}

		// Pull the kbuild image
		pullKbuildImage := step{
			Name: dockerImage,
			Args: []string{"pull", kbuildImage},
		}

		daemonDockerImage := daemonPrefix + dockerImageTag
		daemonKbuildImage := daemonPrefix + kbuildImage
		// Run container diff on the images
		args := "container-diff-linux-amd64 diff " + daemonDockerImage + " " + daemonKbuildImage + " --type=file -j >" + containerDiffOutputFile
		containerDiff := step{
			Name: ubuntuImage,
			Args: []string{"sh", "-c", args},
			Env:  []string{"PATH=/workspace:/bin"},
		}

		catContainerDiffOutput := step{
			Name: ubuntuImage,
			Args: []string{"cat", containerDiffOutputFile},
		}
		compareOutputs := step{
			Name: ubuntuImage,
			Args: []string{"cmp", test.configPath, containerDiffOutputFile},
		}

		y.Steps = append(y.Steps, dockerBuild, kbuild, pullKbuildImage, containerDiff, catContainerDiffOutput, compareOutputs)
	}

	for _, test := range structureTests {

		// First, build the image with docker
		dockerImageTag := testRepo + dockerPrefix + test.repo
		dockerBuild := step{
			Name: dockerImage,
			Args: []string{"build", "-t", dockerImageTag, "-f", test.dockerfilePath, test.dockerBuildContext},
		}

		// Build the image with kbuild
		kbuildImage := testRepo + kbuildPrefix + test.repo
		kbuild := step{
			Name: executorImage,
			Args: []string{"--destination", kbuildImage, "--dockerfile", test.dockerfilePath, "--context", test.kbuildContext},
		}
		// Pull the kbuild image
		pullKbuildImage := step{
			Name: dockerImage,
			Args: []string{"pull", kbuildImage},
		}
		// Run structure tests on the kbuild and docker image
		args := "container-structure-test -image " + kbuildImage + " " + test.structureTestYamlPath
		structureTest := step{
			Name: ubuntuImage,
			Args: []string{"sh", "-c", args},
			Env:  []string{"PATH=/workspace:/bin"},
		}
		args = "container-structure-test -image " + dockerImageTag + " " + test.structureTestYamlPath
		dockerStructureTest := step{
			Name: ubuntuImage,
			Args: []string{"sh", "-c", args},
			Env:  []string{"PATH=/workspace:/bin"},
		}

		y.Steps = append(y.Steps, dockerBuild, kbuild, pullKbuildImage, structureTest, dockerStructureTest)
	}

	d, _ := yaml.Marshal(&y)
	fmt.Println(string(d))
}<|MERGE_RESOLUTION|>--- conflicted
+++ resolved
@@ -95,21 +95,20 @@
 		repo:           "test-workdir",
 	},
 	{
-<<<<<<< HEAD
 		description:    "test volume",
 		dockerfilePath: "/workspace/integration_tests/dockerfiles/Dockerfile_test_volume",
 		configPath:     "/workspace/integration_tests/dockerfiles/config_test_volume.json",
 		dockerContext:  buildcontextPath,
 		kbuildContext:  buildcontextPath,
 		repo:           "test-volume",
-=======
+  },
+  {
 		description:    "test add",
 		dockerfilePath: "/workspace/integration_tests/dockerfiles/Dockerfile_test_add",
 		configPath:     "/workspace/integration_tests/dockerfiles/config_test_add.json",
 		dockerContext:  buildcontextPath,
 		kbuildContext:  buildcontextPath,
 		repo:           "test-add",
->>>>>>> ec44f968
 	},
 }
 
