--- conflicted
+++ resolved
@@ -157,16 +157,13 @@
 	RootCmd.PersistentFlags().DurationVarP(&opts.CacheTTL, "cache-ttl", "", time.Hour*336, "Cache timeout in hours. Defaults to two weeks.")
 	RootCmd.PersistentFlags().VarP(&opts.InsecureRegistries, "insecure-registry", "", "Insecure registry using plain HTTP to push and pull. Set it repeatedly for multiple registries.")
 	RootCmd.PersistentFlags().VarP(&opts.SkipTLSVerifyRegistries, "skip-tls-verify-registry", "", "Insecure registry ignoring TLS verify to push and pull. Set it repeatedly for multiple registries.")
-<<<<<<< HEAD
 	RootCmd.PersistentFlags().VarP(&opts.RegistryTLS, "registry-tls", "", "A TLS certificate for a registry. (registry=my.registry,cert=/mnt/cert.crt,key=/mnt/cert.key)")
-=======
 	opts.RegistriesCertificates = make(map[string]string)
 	RootCmd.PersistentFlags().VarP(&opts.RegistriesCertificates, "registry-certificate", "", "Use the provided certificate for TLS communication with the given registry. Expected format is 'my.registry.url=/path/to/the/server/certificate'.")
 	RootCmd.PersistentFlags().StringVarP(&opts.RegistryMirror, "registry-mirror", "", "", "Registry mirror to use has pull-through cache instead of docker.io.")
 	RootCmd.PersistentFlags().BoolVarP(&opts.WhitelistVarRun, "whitelist-var-run", "", true, "Ignore /var/run directory when taking image snapshot. Set it to false to preserve /var/run/ in destination image. (Default true).")
 	RootCmd.PersistentFlags().VarP(&opts.Labels, "label", "", "Set metadata for an image. Set it repeatedly for multiple labels.")
 	RootCmd.PersistentFlags().BoolVarP(&opts.SkipUnusedStages, "skip-unused-stages", "", false, "Build only used stages if defined to true. Otherwise it builds by default all stages, even the unnecessaries ones until it reaches the target stage / end of Dockerfile")
->>>>>>> 3f3c19a5
 }
 
 // addHiddenFlags marks certain flags as hidden from the executor help text
