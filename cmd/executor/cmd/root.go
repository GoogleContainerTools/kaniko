--- conflicted
+++ resolved
@@ -40,11 +40,8 @@
 	force                       bool
 	buildArgs                   multiArg
 	tarPath                     string
-<<<<<<< HEAD
+	singleSnapshot              bool
 	reproducible                bool
-=======
-	singleSnapshot              bool
->>>>>>> 41989015
 )
 
 func init() {
@@ -59,11 +56,8 @@
 	RootCmd.PersistentFlags().StringVarP(&logLevel, "verbosity", "v", constants.DefaultLogLevel, "Log level (debug, info, warn, error, fatal, panic")
 	RootCmd.PersistentFlags().BoolVarP(&force, "force", "", false, "Force building outside of a container")
 	RootCmd.PersistentFlags().StringVarP(&tarPath, "tarPath", "", "", "Path to save the image in as a tarball instead of pushing")
-<<<<<<< HEAD
+	RootCmd.PersistentFlags().BoolVarP(&singleSnapshot, "single-snapshot", "", false, "Set this flag to take a single snapshot at the end of the build.")
 	RootCmd.PersistentFlags().BoolVarP(&reproducible, "reproducible", "", false, "Strip timestamps out of the image to make it reproducible")
-=======
-	RootCmd.PersistentFlags().BoolVarP(&singleSnapshot, "single-snapshot", "", false, "Set this flag to take a single snapshot at the end of the build.")
->>>>>>> 41989015
 }
 
 var RootCmd = &cobra.Command{
@@ -89,17 +83,14 @@
 			logrus.Error(err)
 			os.Exit(1)
 		}
-<<<<<<< HEAD
-		ref, image, err := executor.DoBuild(dockerfilePath, srcContext, snapshotMode, buildArgs, reproducible)
-=======
 		ref, image, err := executor.DoBuild(executor.KanikoBuildArgs{
 			DockerfilePath: dockerfilePath,
 			SrcContext:     srcContext,
 			SnapshotMode:   snapshotMode,
 			Args:           buildArgs,
 			SingleSnapshot: singleSnapshot,
+			Reproducible:   reproducible,
 		})
->>>>>>> 41989015
 		if err != nil {
 			logrus.Error(err)
 			os.Exit(1)
