--- conflicted
+++ resolved
@@ -164,11 +164,7 @@
 // copy Dockerfile to /kaniko/Dockerfile so that if it's specified in the .dockerignore
 // it won't be copied into the image
 func copyDockerfile() error {
-<<<<<<< HEAD
-	if err := util.CopyFile(opts.DockerfilePath, constants.DockerfilePath, -1, -1); err != nil {
-=======
-	if _, err := util.CopyFile(opts.DockerfilePath, constants.DockerfilePath, ""); err != nil {
->>>>>>> ec1f78a5
+	if _, err := util.CopyFile(opts.DockerfilePath, constants.DockerfilePath, "", -1, -1); err != nil {
 		return errors.Wrap(err, "copying dockerfile")
 	}
 	opts.DockerfilePath = constants.DockerfilePath
