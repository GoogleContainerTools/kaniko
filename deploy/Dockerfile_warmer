# Copyright 2018 Google, Inc. All rights reserved.
#
# Licensed under the Apache License, Version 2.0 (the "License");
# you may not use this file except in compliance with the License.
# You may obtain a copy of the License at
#
#     http://www.apache.org/licenses/LICENSE-2.0
#
# Unless required by applicable law or agreed to in writing, software
# distributed under the License is distributed on an "AS IS" BASIS,
# WITHOUT WARRANTIES OR CONDITIONS OF ANY KIND, either express or implied.
# See the License for the specific language governing permissions and
# limitations under the License.

# Builds the static Go image to execute in a Kubernetes job

FROM golang:1.15
ARG GOARCH=amd64
WORKDIR /go/src/github.com/GoogleContainerTools/kaniko
RUN echo $GOARCH > /goarch

#This arg is passed by docker buildx & contains the platform info in the form linux/amd64, linux/ppc64le etc.
ARG TARGETPLATFORM

#Capture ARCH has write to /goarch
RUN [ ! "x" = "x$TARGETPLATFORM" ] && `echo $TARGETPLATFORM |  awk '{split($0,a,"/"); print a[2]}' > /goarch` || echo "$GOARCH"
RUN echo "I am runninng $TARGETPLATFORM with $(cat /goarch)"

# Get GCR credential helper
RUN GOARCH=$(cat /goarch) && CGO_ENABLED=0 && \
  (mkdir -p /go/src/github.com/GoogleCloudPlatform || true)                  && \
  cd /go/src/github.com/GoogleCloudPlatform                                  && \
  git clone https://github.com/GoogleCloudPlatform/docker-credential-gcr.git && \
  cd /go/src/github.com/GoogleCloudPlatform/docker-credential-gcr            && \
<<<<<<< HEAD
  # pin to a specific commit
  git checkout 4cdd60d0f2d8a69bc70933f4d7718f9c4e956ff8                      && \
  go build -ldflags "-linkmode external -extldflags -static" -i -o /usr/local/bin/docker-credential-gcr main.go
=======
  git checkout 4cdd60d0f2d8a69bc70933f4d7718f9c4e956ff8                      && \
  go get -u -t ./...                                                         && \
  go build -ldflags "-linkmode external -extldflags -static" -i -o /usr/local/bin/docker-credential-gcr main.go

>>>>>>> 4e841f2c

# Get Amazon ECR credential helper
RUN GOARCH=$(cat /goarch) && go get -u github.com/awslabs/amazon-ecr-credential-helper/ecr-login/cli/docker-credential-ecr-login && \
  make -C /go/src/github.com/awslabs/amazon-ecr-credential-helper

# ACR docker env credential helper
RUN GOARCH=$(cat /goarch) && (mkdir -p /go/src/github.com/chrismellard || true)   && \
  cd /go/src/github.com/chrismellard                                              && \
  git clone https://github.com/chrismellard/docker-credential-acr-env             && \
  cd  docker-credential-acr-env                                                   && \
  make build

# Add .docker config dir
RUN mkdir -p /kaniko/.docker

COPY . .
RUN  make GOARCH=$(cat /goarch) out/warmer

# Generate latest ca-certificates

FROM debian:buster-slim AS certs

RUN \
  apt update && \
  apt install -y ca-certificates && \
  cat /etc/ssl/certs/* > /ca-certificates.crt

FROM scratch
COPY --from=0 /go/src/github.com/GoogleContainerTools/kaniko/out/warmer /kaniko/warmer
COPY --from=0 /usr/local/bin/docker-credential-gcr /kaniko/docker-credential-gcr
COPY --from=0 /go/src/github.com/awslabs/amazon-ecr-credential-helper/bin/local/docker-credential-ecr-login /kaniko/docker-credential-ecr-login
COPY --from=0 /go/src/github.com/chrismellard/docker-credential-acr-env/build/docker-credential-acr-env /kaniko/docker-credential-acr
COPY --from=certs /ca-certificates.crt /kaniko/ssl/certs/
COPY --from=0 /kaniko/.docker /kaniko/.docker
COPY files/nsswitch.conf /etc/nsswitch.conf
ENV HOME /root
ENV USER /root
ENV PATH /usr/local/bin:/kaniko
ENV SSL_CERT_DIR=/kaniko/ssl/certs
ENV DOCKER_CONFIG /kaniko/.docker/
ENV DOCKER_CREDENTIAL_GCR_CONFIG /kaniko/.config/gcloud/docker_credential_gcr_config.json
WORKDIR /workspace
ENTRYPOINT ["/kaniko/warmer"]<|MERGE_RESOLUTION|>--- conflicted
+++ resolved
@@ -32,16 +32,10 @@
   cd /go/src/github.com/GoogleCloudPlatform                                  && \
   git clone https://github.com/GoogleCloudPlatform/docker-credential-gcr.git && \
   cd /go/src/github.com/GoogleCloudPlatform/docker-credential-gcr            && \
-<<<<<<< HEAD
-  # pin to a specific commit
-  git checkout 4cdd60d0f2d8a69bc70933f4d7718f9c4e956ff8                      && \
-  go build -ldflags "-linkmode external -extldflags -static" -i -o /usr/local/bin/docker-credential-gcr main.go
-=======
   git checkout 4cdd60d0f2d8a69bc70933f4d7718f9c4e956ff8                      && \
   go get -u -t ./...                                                         && \
   go build -ldflags "-linkmode external -extldflags -static" -i -o /usr/local/bin/docker-credential-gcr main.go
 
->>>>>>> 4e841f2c
 
 # Get Amazon ECR credential helper
 RUN GOARCH=$(cat /goarch) && go get -u github.com/awslabs/amazon-ecr-credential-helper/ecr-login/cli/docker-credential-ecr-login && \
