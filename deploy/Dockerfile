# Copyright 2018 Google, Inc. All rights reserved.
#
# Licensed under the Apache License, Version 2.0 (the "License");
# you may not use this file except in compliance with the License.
# You may obtain a copy of the License at
#
#     http://www.apache.org/licenses/LICENSE-2.0
#
# Unless required by applicable law or agreed to in writing, software
# distributed under the License is distributed on an "AS IS" BASIS,
# WITHOUT WARRANTIES OR CONDITIONS OF ANY KIND, either express or implied.
# See the License for the specific language governing permissions and
# limitations under the License.

# Builds the static Go image to execute in a Kubernetes job

FROM golang:1.15
ARG GOARCH=amd64
WORKDIR /go/src/github.com/GoogleContainerTools/kaniko

RUN echo $GOARCH > /goarch

#This arg is passed by docker buildx & contains the platform info in the form linux/amd64, linux/ppc64le etc.
ARG TARGETPLATFORM

#Capture ARCH has write to /goarch
RUN [ ! "x" = "x$TARGETPLATFORM" ] && `echo $TARGETPLATFORM |  awk '{split($0,a,"/"); print a[2]}' > /goarch` || echo "$GOARCH"

# Get GCR credential helper
RUN GOARCH=$(cat /goarch) && CGO_ENABLED=0 && \
  (mkdir -p /go/src/github.com/GoogleCloudPlatform || true)                  && \
  cd /go/src/github.com/GoogleCloudPlatform                                  && \
  git clone https://github.com/GoogleCloudPlatform/docker-credential-gcr.git && \
  cd /go/src/github.com/GoogleCloudPlatform/docker-credential-gcr            && \
<<<<<<< HEAD
  go get -u -t ./...                                                         && \
=======
  # pin to a specific commit
  git checkout 4cdd60d0f2d8a69bc70933f4d7718f9c4e956ff8                      && \
>>>>>>> d82d7368
  go build -ldflags "-linkmode external -extldflags -static" -i -o /usr/local/bin/docker-credential-gcr main.go

# Get Amazon ECR credential helper
RUN GOARCH=$(cat /goarch) && go get -u github.com/awslabs/amazon-ecr-credential-helper/ecr-login/cli/docker-credential-ecr-login && \
  make -C /go/src/github.com/awslabs/amazon-ecr-credential-helper

# ACR docker env credential helper
RUN GOARCH=$(cat /goarch) && (mkdir -p /go/src/github.com/chrismellard || true)   && \
  cd /go/src/github.com/chrismellard                                              && \
  git clone https://github.com/chrismellard/docker-credential-acr-env             && \
  cd  docker-credential-acr-env                                                   && \
  make build

# Add .docker config dir
RUN mkdir -p /kaniko/.docker

COPY . .
RUN make GOARCH=$(cat /goarch)

# Generate latest ca-certificates

FROM debian:buster-slim AS certs

RUN \
  apt update && \
  apt install -y ca-certificates && \
  cat /etc/ssl/certs/* > /ca-certificates.crt

FROM scratch
COPY --from=0 /go/src/github.com/GoogleContainerTools/kaniko/out/executor /kaniko/executor
COPY --from=0 /usr/local/bin/docker-credential-gcr /kaniko/docker-credential-gcr
COPY --from=0 /go/src/github.com/awslabs/amazon-ecr-credential-helper/bin/local/docker-credential-ecr-login /kaniko/docker-credential-ecr-login
COPY --from=0 /go/src/github.com/chrismellard/docker-credential-acr-env/build/docker-credential-acr-env /kaniko/docker-credential-acr
COPY --from=certs /ca-certificates.crt /kaniko/ssl/certs/
COPY --from=0 /kaniko/.docker /kaniko/.docker
COPY files/nsswitch.conf /etc/nsswitch.conf
ENV HOME /root
ENV USER root
ENV PATH /usr/local/bin:/kaniko
ENV SSL_CERT_DIR=/kaniko/ssl/certs
ENV DOCKER_CONFIG /kaniko/.docker/
ENV DOCKER_CREDENTIAL_GCR_CONFIG /kaniko/.config/gcloud/docker_credential_gcr_config.json
WORKDIR /workspace
RUN ["docker-credential-gcr", "config", "--token-source=env"]

ENTRYPOINT ["/kaniko/executor"]<|MERGE_RESOLUTION|>--- conflicted
+++ resolved
@@ -32,12 +32,8 @@
   cd /go/src/github.com/GoogleCloudPlatform                                  && \
   git clone https://github.com/GoogleCloudPlatform/docker-credential-gcr.git && \
   cd /go/src/github.com/GoogleCloudPlatform/docker-credential-gcr            && \
-<<<<<<< HEAD
-  go get -u -t ./...                                                         && \
-=======
   # pin to a specific commit
   git checkout 4cdd60d0f2d8a69bc70933f4d7718f9c4e956ff8                      && \
->>>>>>> d82d7368
   go build -ldflags "-linkmode external -extldflags -static" -i -o /usr/local/bin/docker-credential-gcr main.go
 
 # Get Amazon ECR credential helper
